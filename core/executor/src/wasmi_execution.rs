// Copyright 2017-2019 Parity Technologies (UK) Ltd.
// This file is part of Substrate.

// Substrate is free software: you can redistribute it and/or modify
// it under the terms of the GNU General Public License as published by
// the Free Software Foundation, either version 3 of the License, or
// (at your option) any later version.

// Substrate is distributed in the hope that it will be useful,
// but WITHOUT ANY WARRANTY; without even the implied warranty of
// MERCHANTABILITY or FITNESS FOR A PARTICULAR PURPOSE.  See the
// GNU General Public License for more details.

// You should have received a copy of the GNU General Public License
// along with Substrate.  If not, see <http://www.gnu.org/licenses/>.

//! Implementation of a Wasm runtime using the Wasmi interpreter.

use std::{str, mem, panic::AssertUnwindSafe};
use wasmi::{
	Module, ModuleInstance, MemoryInstance, MemoryRef, TableRef, ImportsBuilder, ModuleRef,
	memory_units::Pages, RuntimeValue::{I32, I64, self},
};
use crate::error::{Error, WasmError};
use codec::{Encode, Decode};
use primitives::{sandbox as sandbox_primitives, traits::Externalities};
use crate::sandbox;
use crate::allocator;
use crate::wasm_runtime::WasmRuntime;
use log::trace;
use parity_wasm::elements::{deserialize_buffer, DataSegment, Instruction, Module as RawModule};
use runtime_version::RuntimeVersion;
use wasm_interface::{
	FunctionContext, Pointer, WordSize, Sandbox, MemoryId, Result as WResult, Function,
};

struct FunctionExecutor<'a> {
	sandbox_store: sandbox::Store<wasmi::FuncRef>,
	heap: allocator::FreeingBumpHeapAllocator,
	memory: MemoryRef,
	table: Option<TableRef>,
	host_functions: &'a [&'static dyn Function],
}

impl<'a> FunctionExecutor<'a> {
	fn new(
		m: MemoryRef,
		heap_base: u32,
		t: Option<TableRef>,
		host_functions: &'a [&'static dyn Function],
	) -> Result<Self, Error> {
		Ok(FunctionExecutor {
			sandbox_store: sandbox::Store::new(),
			heap: allocator::FreeingBumpHeapAllocator::new(heap_base),
			memory: m,
			table: t,
			host_functions,
		})
	}
}

impl<'a> sandbox::SandboxCapabilities for FunctionExecutor<'a> {
	type SupervisorFuncRef = wasmi::FuncRef;

	fn store(&self) -> &sandbox::Store<Self::SupervisorFuncRef> {
		&self.sandbox_store
	}
	fn store_mut(&mut self) -> &mut sandbox::Store<Self::SupervisorFuncRef> {
		&mut self.sandbox_store
	}
	fn allocate(&mut self, len: WordSize) -> Result<Pointer<u8>, Error> {
		let heap = &mut self.heap;
		self.memory.with_direct_access_mut(|mem| {
			heap.allocate(mem, len)
		})
	}
	fn deallocate(&mut self, ptr: Pointer<u8>) -> Result<(), Error> {
		let heap = &mut self.heap;
		self.memory.with_direct_access_mut(|mem| {
			heap.deallocate(mem, ptr)
		})
	}
	fn write_memory(&mut self, ptr: Pointer<u8>, data: &[u8]) -> Result<(), Error> {
		self.memory.set(ptr.into(), data).map_err(Into::into)
	}
	fn read_memory(&self, ptr: Pointer<u8>, len: WordSize) -> Result<Vec<u8>, Error> {
		self.memory.get(ptr.into(), len as usize).map_err(Into::into)
	}

	fn invoke(
		&mut self,
		dispatch_thunk: &Self::SupervisorFuncRef,
		invoke_args_ptr: Pointer<u8>,
		invoke_args_len: WordSize,
		state: u32,
		func_idx: sandbox::SupervisorFuncIndex,
	) -> Result<i64, Error>
	{
		let result = wasmi::FuncInstance::invoke(
			dispatch_thunk,
			&[
				RuntimeValue::I32(u32::from(invoke_args_ptr) as i32),
				RuntimeValue::I32(invoke_args_len as i32),
				RuntimeValue::I32(state as i32),
				RuntimeValue::I32(usize::from(func_idx) as i32),
			],
			self,
		);
		match result {
			Ok(Some(RuntimeValue::I64(val))) => Ok(val),
			Ok(_) => return Err("Supervisor function returned unexpected result!".into()),
			Err(err) => Err(Error::Trap(err)),
		}
	}
}

impl<'a> FunctionContext for FunctionExecutor<'a> {
	fn read_memory_into(&self, address: Pointer<u8>, dest: &mut [u8]) -> WResult<()> {
		self.memory.get_into(address.into(), dest).map_err(|e| format!("{:?}", e))
	}

	fn write_memory(&mut self, address: Pointer<u8>, data: &[u8]) -> WResult<()> {
		self.memory.set(address.into(), data).map_err(|e| format!("{:?}", e))
	}

	fn allocate_memory(&mut self, size: WordSize) -> WResult<Pointer<u8>> {
		let heap = &mut self.heap;
		self.memory.with_direct_access_mut(|mem| {
			heap.allocate(mem, size).map_err(|e| format!("{:?}", e))
		})
	}

	fn deallocate_memory(&mut self, ptr: Pointer<u8>) -> WResult<()> {
		let heap = &mut self.heap;
		self.memory.with_direct_access_mut(|mem| {
			heap.deallocate(mem, ptr).map_err(|e| format!("{:?}", e))
		})
	}

	fn sandbox(&mut self) -> &mut dyn Sandbox {
		self
	}
}

impl<'a> Sandbox for FunctionExecutor<'a> {
	fn memory_get(
		&self,
		memory_id: MemoryId,
		offset: WordSize,
		buf_ptr: Pointer<u8>,
		buf_len: WordSize,
	) -> WResult<u32> {
		let sandboxed_memory = self.sandbox_store.memory(memory_id).map_err(|e| format!("{:?}", e))?;

		match MemoryInstance::transfer(
			&sandboxed_memory,
			offset as usize,
			&self.memory,
			buf_ptr.into(),
			buf_len as usize,
		) {
			Ok(()) => Ok(sandbox_primitives::ERR_OK),
			Err(_) => Ok(sandbox_primitives::ERR_OUT_OF_BOUNDS),
		}
	}

	fn memory_set(
		&mut self,
		memory_id: MemoryId,
		offset: WordSize,
		val_ptr: Pointer<u8>,
		val_len: WordSize,
	) -> WResult<u32> {
		let sandboxed_memory = self.sandbox_store.memory(memory_id).map_err(|e| format!("{:?}", e))?;

		match MemoryInstance::transfer(
			&self.memory,
			val_ptr.into(),
			&sandboxed_memory,
			offset as usize,
			val_len as usize,
		) {
			Ok(()) => Ok(sandbox_primitives::ERR_OK),
			Err(_) => Ok(sandbox_primitives::ERR_OUT_OF_BOUNDS),
		}
	}

	fn memory_teardown(&mut self, memory_id: MemoryId) -> WResult<()> {
		self.sandbox_store.memory_teardown(memory_id).map_err(|e| format!("{:?}", e))
	}

	fn memory_new(
		&mut self,
		initial: u32,
		maximum: u32,
	) -> WResult<MemoryId> {
		self.sandbox_store.new_memory(initial, maximum).map_err(|e| format!("{:?}", e))
	}

	fn invoke(
		&mut self,
		instance_id: u32,
		export_name: &str,
		args: &[u8],
		return_val: Pointer<u8>,
		return_val_len: WordSize,
		state: u32,
	) -> WResult<u32> {
		trace!(target: "sr-sandbox", "invoke, instance_idx={}", instance_id);

		// Deserialize arguments and convert them into wasmi types.
		let args = Vec::<sandbox_primitives::TypedValue>::decode(&mut &args[..])
			.map_err(|_| "Can't decode serialized arguments for the invocation")?
			.into_iter()
			.map(Into::into)
			.collect::<Vec<_>>();

		let instance = self.sandbox_store.instance(instance_id).map_err(|e| format!("{:?}", e))?;
		let result = instance.invoke(export_name, &args, self, state);

		match result {
			Ok(None) => Ok(sandbox_primitives::ERR_OK),
			Ok(Some(val)) => {
				// Serialize return value and write it back into the memory.
				sandbox_primitives::ReturnValue::Value(val.into()).using_encoded(|val| {
					if val.len() > return_val_len as usize {
						Err("Return value buffer is too small")?;
					}
					self.write_memory(return_val, val).map_err(|_| "Return value buffer is OOB")?;
					Ok(sandbox_primitives::ERR_OK)
				})
			}
			Err(_) => Ok(sandbox_primitives::ERR_EXECUTION),
		}
	}

	fn instance_teardown(&mut self, instance_id: u32) -> WResult<()> {
		self.sandbox_store.instance_teardown(instance_id).map_err(|e| format!("{:?}", e))
	}

	fn instance_new(
		&mut self,
		dispatch_thunk_id: u32,
		wasm: &[u8],
		raw_env_def: &[u8],
		state: u32,
	) -> WResult<u32> {
		// Extract a dispatch thunk from instance's table by the specified index.
		let dispatch_thunk = {
			let table = self.table.as_ref()
				.ok_or_else(|| "Runtime doesn't have a table; sandbox is unavailable")?;
			table.get(dispatch_thunk_id)
				.map_err(|_| "dispatch_thunk_idx is out of the table bounds")?
				.ok_or_else(|| "dispatch_thunk_idx points on an empty table entry")?
				.clone()
		};

		let instance_idx_or_err_code =
			match sandbox::instantiate(self, dispatch_thunk, wasm, raw_env_def, state) {
				Ok(instance_idx) => instance_idx,
				Err(sandbox::InstantiationError::StartTrapped) =>
					sandbox_primitives::ERR_EXECUTION,
				Err(_) => sandbox_primitives::ERR_MODULE,
			};

		Ok(instance_idx_or_err_code as u32)
	}
}

struct Resolver<'a>(&'a[&'static dyn Function]);

impl<'a> wasmi::ModuleImportResolver for Resolver<'a> {
	fn resolve_func(&self, name: &str, signature: &wasmi::Signature)
		-> std::result::Result<wasmi::FuncRef, wasmi::Error>
	{
		let signature = wasm_interface::Signature::from(signature);
		for (function_index, function) in self.0.iter().enumerate() {
			if name == function.name() {
				if signature == function.signature() {
					return Ok(
						wasmi::FuncInstance::alloc_host(signature.into(), function_index),
					)
				} else {
					return Err(wasmi::Error::Instantiation(
						format!(
							"Invalid signature for function `{}` expected `{:?}`, got `{:?}`",
							function.name(),
							signature,
							function.signature(),
						),
					))
				}
			}
		}

		Err(wasmi::Error::Instantiation(
			format!("Export {} not found", name),
		))
	}
}

impl<'a> wasmi::Externals for FunctionExecutor<'a> {
	fn invoke_index(&mut self, index: usize, args: wasmi::RuntimeArgs)
		-> Result<Option<wasmi::RuntimeValue>, wasmi::Trap>
	{
		let mut args = args.as_ref().iter().copied().map(Into::into);
		let function = self.host_functions.get(index).ok_or_else(||
			Error::from(
				format!("Could not find host function with index: {}", index),
			)
		)?;

		function.execute(self, &mut args)
			.map_err(Error::FunctionExecution)
			.map_err(wasmi::Trap::from)
			.map(|v| v.map(Into::into))
	}
}

fn get_mem_instance(module: &ModuleRef) -> Result<MemoryRef, Error> {
	Ok(module
		.export_by_name("memory")
		.ok_or_else(|| Error::InvalidMemoryReference)?
		.as_memory()
		.ok_or_else(|| Error::InvalidMemoryReference)?
		.clone())
}

/// Find the global named `__heap_base` in the given wasm module instance and
/// tries to get its value.
fn get_heap_base(module: &ModuleRef) -> Result<u32, Error> {
	let heap_base_val = module
		.export_by_name("__heap_base")
		.ok_or_else(|| Error::HeapBaseNotFoundOrInvalid)?
		.as_global()
		.ok_or_else(|| Error::HeapBaseNotFoundOrInvalid)?
		.get();

	match heap_base_val {
		wasmi::RuntimeValue::I32(v) => Ok(v as u32),
		_ => Err(Error::HeapBaseNotFoundOrInvalid),
	}
}

/// Call a given method in the given wasm-module runtime.
fn call_in_wasm_module(
	ext: &mut dyn Externalities,
	module_instance: &ModuleRef,
	method: &str,
	data: &[u8],
	host_functions: &[&'static dyn Function],
) -> Result<Vec<u8>, Error> {
	// extract a reference to a linear memory, optional reference to a table
	// and then initialize FunctionExecutor.
	let memory = get_mem_instance(module_instance)?;
	let table: Option<TableRef> = module_instance
		.export_by_name("__indirect_function_table")
		.and_then(|e| e.as_table().cloned());
	let heap_base = get_heap_base(module_instance)?;

	let mut fec = FunctionExecutor::new(memory.clone(), heap_base, table, host_functions)?;

	// Write the call data
	let offset = fec.allocate_memory(data.len() as u32)?;
	fec.write_memory(offset, data)?;

	let result = externalities::set_and_run_with_externalities(
		ext,
		|| module_instance.invoke_export(
			method,
			&[I32(u32::from(offset) as i32), I32(data.len() as i32)],
			&mut fec,
		),
	);

	match result {
		Ok(Some(I64(r))) => {
			let offset = r as u32;
			let length = (r as u64 >> 32) as usize;
			memory.get(offset, length).map_err(|_| Error::Runtime)
		},
		Err(e) => {
			trace!(
				target: "wasm-executor",
				"Failed to execute code with {} pages",
				memory.current_size().0
			);
			Err(e.into())
		},
		_ => Err(Error::InvalidReturn),
	}
}

/// Prepare module instance
fn instantiate_module(
	heap_pages: usize,
	module: &Module,
	host_functions: &[&'static dyn Function],
) -> Result<ModuleRef, Error> {
	let resolver = Resolver(host_functions);
	// start module instantiation. Don't run 'start' function yet.
	let intermediate_instance = ModuleInstance::new(
		module,
		&ImportsBuilder::new().with_resolver("env", &resolver),
	)?;

	// Verify that the module has the heap base global variable.
	let _ = get_heap_base(intermediate_instance.not_started_instance())?;

	// Extract a reference to a linear memory.
	let memory = get_mem_instance(intermediate_instance.not_started_instance())?;
	memory.grow(Pages(heap_pages)).map_err(|_| Error::Runtime)?;

	if intermediate_instance.has_start() {
		// Runtime is not allowed to have the `start` function.
		Err(Error::RuntimeHasStartFn)
	} else {
		Ok(intermediate_instance.assert_no_start())
	}
}

/// A state snapshot of an instance taken just after instantiation.
///
/// It is used for restoring the state of the module after execution.
#[derive(Clone)]
struct StateSnapshot {
	/// The offset and the content of the memory segments that should be used to restore the snapshot
	data_segments: Vec<(u32, Vec<u8>)>,
	/// The list of all global mutable variables of the module in their sequential order.
	global_mut_values: Vec<RuntimeValue>,
	heap_pages: u64,
}

impl StateSnapshot {
	// Returns `None` if instance is not valid.
	fn take(
		module_instance: &ModuleRef,
		data_segments: Vec<DataSegment>,
		heap_pages: u64,
	) -> Option<Self> {
		let prepared_segments = data_segments
			.into_iter()
			.map(|mut segment| {
				// Just replace contents of the segment since the segments will be discarded later
				// anyway.
				let contents = mem::replace(segment.value_mut(), vec![]);

				let init_expr = match segment.offset() {
					Some(offset) => offset.code(),
					// Return if the segment is passive
					None => return None
				};

				// [op, End]
				if init_expr.len() != 2 {
					return None;
				}
				let offset = match init_expr[0] {
					Instruction::I32Const(v) => v as u32,
					Instruction::GetGlobal(idx) => {
						let global_val = module_instance.globals().get(idx as usize)?.get();
						match global_val {
							RuntimeValue::I32(v) => v as u32,
							_ => return None,
						}
					}
					_ => return None,
				};

				Some((offset, contents))
			})
			.collect::<Option<Vec<_>>>()?;

		// Collect all values of mutable globals.
		let global_mut_values = module_instance
			.globals()
			.iter()
			.filter(|g| g.is_mutable())
			.map(|g| g.get())
			.collect();

		Some(Self {
			data_segments: prepared_segments,
			global_mut_values,
			heap_pages,
		})
	}

	/// Reset the runtime instance to the initial version by restoring
	/// the preserved memory and globals.
	///
	/// Returns `Err` if applying the snapshot is failed.
	fn apply(&self, instance: &ModuleRef) -> Result<(), WasmError> {
		let memory = instance
			.export_by_name("memory")
			.ok_or(WasmError::ApplySnapshotFailed)?
			.as_memory()
			.cloned()
			.ok_or(WasmError::ApplySnapshotFailed)?;

		// First, erase the memory and copy the data segments into it.
		memory
			.erase()
			.map_err(|_| WasmError::ApplySnapshotFailed)?;
		for (offset, contents) in &self.data_segments {
			memory
				.set(*offset, contents)
				.map_err(|_| WasmError::ApplySnapshotFailed)?;
		}

		// Second, restore the values of mutable globals.
		for (global_ref, global_val) in instance
			.globals()
			.iter()
			.filter(|g| g.is_mutable())
			.zip(self.global_mut_values.iter())
			{
				// the instance should be the same as used for preserving and
				// we iterate the same way it as we do it for preserving values that means that the
				// types should be the same and all the values are mutable. So no error is expected/
				global_ref
					.set(*global_val)
					.map_err(|_| WasmError::ApplySnapshotFailed)?;
			}
		Ok(())
	}
}

/// A runtime along with its version and initial state snapshot.
#[derive(Clone)]
pub struct WasmiRuntime {
	/// A wasm module instance.
	instance: ModuleRef,
	/// Runtime version according to `Core_version`.
	///
	/// Can be `None` if the runtime doesn't expose this function.
	version: Option<RuntimeVersion>,
	/// The snapshot of the instance's state taken just after the instantiation.
	state_snapshot: StateSnapshot,
	/// The host functions registered for this instance.
	host_functions: Vec<&'static dyn Function>,
}

impl WasmiRuntime {
	/// Perform an operation with the clean version of the runtime wasm instance.
	fn with<R, F>(&self, f: F) -> R
		where
			F: FnOnce(&ModuleRef) -> R,
	{
		self.state_snapshot.apply(&self.instance).expect(
			"applying the snapshot can only fail if the passed instance is different
			from the one that was used for creation of the snapshot;
			we use the snapshot that is directly associated with the instance;
			thus the snapshot was created using the instance;
			qed",
		);
		f(&self.instance)
	}
}

impl WasmRuntime for WasmiRuntime {
	fn update_heap_pages(&mut self, heap_pages: u64) -> bool {
		self.state_snapshot.heap_pages == heap_pages
	}

	fn host_functions(&self) -> &[&'static dyn Function] {
		&self.host_functions
	}

	fn call(
		&mut self,
		ext: &mut dyn Externalities,
		method: &str,
		data: &[u8],
	) -> Result<Vec<u8>, Error> {
		self.with(|module| {
			call_in_wasm_module(ext, module, method, data, &self.host_functions)
		})
	}

	fn version(&self) -> Option<RuntimeVersion> {
		self.version.clone()
	}
}

pub fn create_instance<E: Externalities>(
	ext: &mut E,
	code: &[u8],
	heap_pages: u64,
	host_functions: Vec<&'static dyn Function>,
) -> Result<WasmiRuntime, WasmError> {
	let module = Module::from_buffer(&code).map_err(|_| WasmError::InvalidModule)?;

	// Extract the data segments from the wasm code.
	//
	// A return of this error actually indicates that there is a problem in logic, since
	// we just loaded and validated the `module` above.
	let data_segments = extract_data_segments(&code)?;

	// Instantiate this module.
	let instance = instantiate_module(heap_pages as usize, &module, &host_functions)
		.map_err(WasmError::Instantiation)?;

	// Take state snapshot before executing anything.
	let state_snapshot = StateSnapshot::take(&instance, data_segments, heap_pages)
		.expect(
			"`take` returns `Err` if the module is not valid;
				we already loaded module above, thus the `Module` is proven to be valid at this point;
				qed
				",
		);

<<<<<<< HEAD
	let version = call_in_wasm_module(ext, &instance, "Core_version", &[], &host_functions)
		.ok()
		.and_then(|v| RuntimeVersion::decode(&mut v.as_slice()).ok());
=======
	let mut ext = AssertUnwindSafe(ext);
	let call_instance = AssertUnwindSafe(&instance);
	let version = crate::native_executor::safe_call(
		move || call_in_wasm_module(&mut **ext, *call_instance, "Core_version", &[])
				.ok()
				.and_then(|v| RuntimeVersion::decode(&mut v.as_slice()).ok())
	).map_err(WasmError::Instantiation)?;

>>>>>>> 57c4ed98
	Ok(WasmiRuntime {
		instance,
		version,
		state_snapshot,
		host_functions,
	})
}

/// Extract the data segments from the given wasm code.
///
/// Returns `Err` if the given wasm code cannot be deserialized.
fn extract_data_segments(wasm_code: &[u8]) -> Result<Vec<DataSegment>, WasmError> {
	let raw_module: RawModule = deserialize_buffer(wasm_code)
		.map_err(|_| WasmError::CantDeserializeWasm)?;

	let segments = raw_module
		.data_section()
		.map(|ds| ds.entries())
		.unwrap_or(&[])
		.to_vec();
	Ok(segments)
}

#[cfg(test)]
mod tests {
	use super::*;

	use state_machine::TestExternalities as CoreTestExternalities;
	use hex_literal::hex;
	use primitives::{
		Blake2Hasher, blake2_128, blake2_256, ed25519, sr25519, map, Pair, offchain::OffchainExt,
	};
	use runtime_test::WASM_BINARY;
	use substrate_offchain::testing;
	use trie::{TrieConfiguration, trie_types::Layout};
	use codec::{Encode, Decode};
	use wasm_interface::HostFunctions;

	type TestExternalities = CoreTestExternalities<Blake2Hasher, u64>;

	fn call<E: Externalities>(
		ext: &mut E,
		heap_pages: u64,
		code: &[u8],
		method: &str,
		data: &[u8],
	) -> Result<Vec<u8>, Error> {
		let mut instance = create_instance(
			ext,
			code,
			heap_pages,
			runtime_io::SubstrateHostFunctions::host_functions(),
		).map_err(|err| err.to_string())?;
		instance.call(ext, method, data)
	}

	#[test]
	fn returning_should_work() {
		let mut ext = TestExternalities::default();
		let mut ext = ext.ext();
		let test_code = WASM_BINARY;

		let output = call(&mut ext, 8, &test_code[..], "test_empty_return", &[]).unwrap();
		assert_eq!(output, vec![0u8; 0]);
	}

	#[test]
	fn panicking_should_work() {
		let mut ext = TestExternalities::default();
		let mut ext = ext.ext();
		let test_code = WASM_BINARY;

		let output = call(&mut ext, 8, &test_code[..], "test_panic", &[]);
		assert!(output.is_err());

		let output = call(&mut ext, 8, &test_code[..], "test_conditional_panic", &[0]);
		assert_eq!(Decode::decode(&mut &output.unwrap()[..]), Ok(Vec::<u8>::new()));

		let output = call(&mut ext, 8, &test_code[..], "test_conditional_panic", &vec![2].encode());
		assert!(output.is_err());
	}

	#[test]
	fn storage_should_work() {
		let mut ext = TestExternalities::default();

		{
			let mut ext = ext.ext();
			ext.set_storage(b"foo".to_vec(), b"bar".to_vec());
			let test_code = WASM_BINARY;

			let output = call(
				&mut ext,
				8,
				&test_code[..],
				"test_data_in",
				&b"Hello world".to_vec().encode(),
			).unwrap();

			assert_eq!(output, b"all ok!".to_vec().encode());
		}

		let expected = TestExternalities::new((map![
			b"input".to_vec() => b"Hello world".to_vec(),
			b"foo".to_vec() => b"bar".to_vec(),
			b"baz".to_vec() => b"bar".to_vec()
		], map![]));
		assert_eq!(ext, expected);
	}

	#[test]
	fn clear_prefix_should_work() {
		let mut ext = TestExternalities::default();
		{
			let mut ext = ext.ext();
			ext.set_storage(b"aaa".to_vec(), b"1".to_vec());
			ext.set_storage(b"aab".to_vec(), b"2".to_vec());
			ext.set_storage(b"aba".to_vec(), b"3".to_vec());
			ext.set_storage(b"abb".to_vec(), b"4".to_vec());
			ext.set_storage(b"bbb".to_vec(), b"5".to_vec());
			let test_code = WASM_BINARY;

			// This will clear all entries which prefix is "ab".
			let output = call(
				&mut ext,
				8,
				&test_code[..],
				"test_clear_prefix",
				&b"ab".to_vec().encode(),
			).unwrap();

			assert_eq!(output, b"all ok!".to_vec().encode());
		}

		let expected = TestExternalities::new((map![
			b"aaa".to_vec() => b"1".to_vec(),
			b"aab".to_vec() => b"2".to_vec(),
			b"bbb".to_vec() => b"5".to_vec()
		], map![]));
		assert_eq!(expected, ext);
	}

	#[test]
	fn blake2_256_should_work() {
		let mut ext = TestExternalities::default();
		let mut ext = ext.ext();
		let test_code = WASM_BINARY;
		assert_eq!(
			call(&mut ext, 8, &test_code[..], "test_blake2_256", &[0]).unwrap(),
			blake2_256(&b""[..]).to_vec().encode(),
		);
		assert_eq!(
			call(
				&mut ext,
				8,
				&test_code[..],
				"test_blake2_256",
				&b"Hello world!".to_vec().encode(),
			).unwrap(),
			blake2_256(&b"Hello world!"[..]).to_vec().encode(),
		);
	}

	#[test]
	fn blake2_128_should_work() {
		let mut ext = TestExternalities::default();
		let mut ext = ext.ext();
		let test_code = WASM_BINARY;
		assert_eq!(
			call(&mut ext, 8, &test_code[..], "test_blake2_128", &[0]).unwrap(),
			blake2_128(&b""[..]).to_vec().encode(),
		);
		assert_eq!(
			call(
				&mut ext,
				8,
				&test_code[..],
				"test_blake2_128",
				&b"Hello world!".to_vec().encode(),
			).unwrap(),
			blake2_128(&b"Hello world!"[..]).to_vec().encode(),
		);
	}

	#[test]
	fn twox_256_should_work() {
		let mut ext = TestExternalities::default();
		let mut ext = ext.ext();
		let test_code = WASM_BINARY;
		assert_eq!(
			call(&mut ext, 8, &test_code[..], "test_twox_256", &[0]).unwrap(),
			hex!(
				"99e9d85137db46ef4bbea33613baafd56f963c64b1f3685a4eb4abd67ff6203a"
			).to_vec().encode(),
		);
		assert_eq!(
			call(
				&mut ext,
				8,
				&test_code[..],
				"test_twox_256",
				&b"Hello world!".to_vec().encode(),
			).unwrap(),
			hex!(
				"b27dfd7f223f177f2a13647b533599af0c07f68bda23d96d059da2b451a35a74"
			).to_vec().encode(),
		);
	}

	#[test]
	fn twox_128_should_work() {
		let mut ext = TestExternalities::default();
		let mut ext = ext.ext();
		let test_code = WASM_BINARY;
		assert_eq!(
			call(&mut ext, 8, &test_code[..], "test_twox_128", &[0]).unwrap(),
			hex!("99e9d85137db46ef4bbea33613baafd5").to_vec().encode(),
		);
		assert_eq!(
			call(
				&mut ext,
				8,
				&test_code[..],
				"test_twox_128",
				&b"Hello world!".to_vec().encode(),
			).unwrap(),
			hex!("b27dfd7f223f177f2a13647b533599af").to_vec().encode(),
		);
	}

	#[test]
	fn ed25519_verify_should_work() {
		let mut ext = TestExternalities::default();
		let mut ext = ext.ext();
		let test_code = WASM_BINARY;
		let key = ed25519::Pair::from_seed(&blake2_256(b"test"));
		let sig = key.sign(b"all ok!");
		let mut calldata = vec![];
		calldata.extend_from_slice(key.public().as_ref());
		calldata.extend_from_slice(sig.as_ref());

		assert_eq!(
			call(&mut ext, 8, &test_code[..], "test_ed25519_verify", &calldata.encode()).unwrap(),
			true.encode(),
		);

		let other_sig = key.sign(b"all is not ok!");
		let mut calldata = vec![];
		calldata.extend_from_slice(key.public().as_ref());
		calldata.extend_from_slice(other_sig.as_ref());

		assert_eq!(
			call(&mut ext, 8, &test_code[..], "test_ed25519_verify", &calldata.encode()).unwrap(),
			false.encode(),
		);
	}

	#[test]
	fn sr25519_verify_should_work() {
		let mut ext = TestExternalities::default();
		let mut ext = ext.ext();
		let test_code = WASM_BINARY;
		let key = sr25519::Pair::from_seed(&blake2_256(b"test"));
		let sig = key.sign(b"all ok!");
		let mut calldata = vec![];
		calldata.extend_from_slice(key.public().as_ref());
		calldata.extend_from_slice(sig.as_ref());

		assert_eq!(
			call(&mut ext, 8, &test_code[..], "test_sr25519_verify", &calldata.encode()).unwrap(),
			true.encode(),
		);

		let other_sig = key.sign(b"all is not ok!");
		let mut calldata = vec![];
		calldata.extend_from_slice(key.public().as_ref());
		calldata.extend_from_slice(other_sig.as_ref());

		assert_eq!(
			call(&mut ext, 8, &test_code[..], "test_sr25519_verify", &calldata.encode()).unwrap(),
			false.encode(),
		);
	}

	#[test]
	fn ordered_trie_root_should_work() {
		let mut ext = TestExternalities::default();
		let mut ext = ext.ext();
		let trie_input = vec![b"zero".to_vec(), b"one".to_vec(), b"two".to_vec()];
		let test_code = WASM_BINARY;
		assert_eq!(
			call(&mut ext, 8, &test_code[..], "test_ordered_trie_root", &[0]).unwrap(),
			Layout::<Blake2Hasher>::ordered_trie_root(trie_input.iter()).as_bytes().encode(),
		);
	}

	#[test]
	fn offchain_local_storage_should_work() {
		use substrate_client::backend::OffchainStorage;

		let mut ext = TestExternalities::default();
		let (offchain, state) = testing::TestOffchainExt::new();
		ext.register_extension(OffchainExt::new(offchain));
		let test_code = WASM_BINARY;
		let mut ext = ext.ext();
		assert_eq!(
			call(&mut ext, 8, &test_code[..], "test_offchain_local_storage", &[0]).unwrap(),
			true.encode(),
		);
		assert_eq!(state.read().persistent_storage.get(b"", b"test"), Some(vec![]));
	}

	#[test]
	fn offchain_http_should_work() {
		let mut ext = TestExternalities::default();
		let (offchain, state) = testing::TestOffchainExt::new();
		ext.register_extension(OffchainExt::new(offchain));
		state.write().expect_request(
			0,
			testing::PendingRequest {
				method: "POST".into(),
				uri: "http://localhost:12345".into(),
				body: vec![1, 2, 3, 4],
				headers: vec![("X-Auth".to_owned(), "test".to_owned())],
				sent: true,
				response: Some(vec![1, 2, 3]),
				response_headers: vec![("X-Auth".to_owned(), "hello".to_owned())],
				..Default::default()
			},
		);

		let test_code = WASM_BINARY;
		let mut ext = ext.ext();
		assert_eq!(
			call(&mut ext, 8, &test_code[..], "test_offchain_http", &[0]).unwrap(),
			true.encode(),
		);
	}
}<|MERGE_RESOLUTION|>--- conflicted
+++ resolved
@@ -610,20 +610,14 @@
 				",
 		);
 
-<<<<<<< HEAD
-	let version = call_in_wasm_module(ext, &instance, "Core_version", &[], &host_functions)
-		.ok()
-		.and_then(|v| RuntimeVersion::decode(&mut v.as_slice()).ok());
-=======
 	let mut ext = AssertUnwindSafe(ext);
 	let call_instance = AssertUnwindSafe(&instance);
 	let version = crate::native_executor::safe_call(
-		move || call_in_wasm_module(&mut **ext, *call_instance, "Core_version", &[])
+		move || call_in_wasm_module(&mut **ext, *call_instance, "Core_version", &[], &host_functions)
 				.ok()
 				.and_then(|v| RuntimeVersion::decode(&mut v.as_slice()).ok())
 	).map_err(WasmError::Instantiation)?;
 
->>>>>>> 57c4ed98
 	Ok(WasmiRuntime {
 		instance,
 		version,
