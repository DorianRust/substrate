// Copyright 2018-2019 Parity Technologies (UK) Ltd.
// This file is part of Substrate.

// Substrate is free software: you can redistribute it and/or modify
// it under the terms of the GNU General Public License as published by
// the Free Software Foundation, either version 3 of the License, or
// (at your option) any later version.

// Substrate is distributed in the hope that it will be useful,
// but WITHOUT ANY WARRANTY; without even the implied warranty of
// MERCHANTABILITY or FITNESS FOR A PARTICULAR PURPOSE.  See the
// GNU General Public License for more details.

// You should have received a copy of the GNU General Public License
// along with Substrate.  If not, see <http://www.gnu.org/licenses/>.

#![warn(missing_docs)]

//! This module implements sandboxing support in the runtime.

use crate::error::{Result, Error};
use std::{collections::HashMap, rc::Rc};
use codec::{Decode, Encode};
use primitives::sandbox as sandbox_primitives;
use wasmi::{
	Externals, ImportResolver, MemoryInstance, MemoryRef, Module, ModuleInstance,
	ModuleRef, RuntimeArgs, RuntimeValue, Trap, TrapKind, memory_units::Pages,
};
use wasm_interface::{Pointer, WordSize};

/// Index of a function inside the supervisor.
///
/// This is a typically an index in the default table of the supervisor, however
/// the exact meaning of this index is depends on the implementation of dispatch function.
#[derive(Copy, Clone, Debug, PartialEq)]
pub struct SupervisorFuncIndex(usize);

impl From<SupervisorFuncIndex> for usize {
	fn from(index: SupervisorFuncIndex) -> Self {
		index.0
	}
}

/// Index of a function within guest index space.
///
/// This index is supposed to be used with as index for `Externals`.
#[derive(Copy, Clone, Debug, PartialEq)]
struct GuestFuncIndex(usize);

/// This struct holds a mapping from guest index space to supervisor.
struct GuestToSupervisorFunctionMapping {
	funcs: Vec<SupervisorFuncIndex>,
}

impl GuestToSupervisorFunctionMapping {
	fn new() -> GuestToSupervisorFunctionMapping {
		GuestToSupervisorFunctionMapping { funcs: Vec::new() }
	}

	fn define(&mut self, supervisor_func: SupervisorFuncIndex) -> GuestFuncIndex {
		let idx = self.funcs.len();
		self.funcs.push(supervisor_func);
		GuestFuncIndex(idx)
	}

	fn func_by_guest_index(&self, guest_func_idx: GuestFuncIndex) -> Option<SupervisorFuncIndex> {
		self.funcs.get(guest_func_idx.0).cloned()
	}
}

struct Imports {
	func_map: HashMap<(Vec<u8>, Vec<u8>), GuestFuncIndex>,
	memories_map: HashMap<(Vec<u8>, Vec<u8>), MemoryRef>,
}

impl ImportResolver for Imports {
	fn resolve_func(
		&self,
		module_name: &str,
		field_name: &str,
		signature: &::wasmi::Signature,
	) -> std::result::Result<wasmi::FuncRef, wasmi::Error> {
		let key = (
			module_name.as_bytes().to_owned(),
			field_name.as_bytes().to_owned(),
		);
		let idx = *self.func_map.get(&key).ok_or_else(|| {
			wasmi::Error::Instantiation(format!(
				"Export {}:{} not found",
				module_name, field_name
			))
		})?;
		Ok(wasmi::FuncInstance::alloc_host(signature.clone(), idx.0))
	}

	fn resolve_memory(
		&self,
		module_name: &str,
		field_name: &str,
		_memory_type: &::wasmi::MemoryDescriptor,
	) -> std::result::Result<MemoryRef, wasmi::Error> {
		let key = (
			module_name.as_bytes().to_vec(),
			field_name.as_bytes().to_vec(),
		);
		let mem = self.memories_map
			.get(&key)
			.ok_or_else(|| {
				wasmi::Error::Instantiation(format!(
					"Export {}:{} not found",
					module_name, field_name
				))
			})?
			.clone();
		Ok(mem)
	}

	fn resolve_global(
		&self,
		module_name: &str,
		field_name: &str,
		_global_type: &::wasmi::GlobalDescriptor,
	) -> std::result::Result<wasmi::GlobalRef, wasmi::Error> {
		Err(wasmi::Error::Instantiation(format!(
			"Export {}:{} not found",
			module_name, field_name
		)))
	}

	fn resolve_table(
		&self,
		module_name: &str,
		field_name: &str,
		_table_type: &::wasmi::TableDescriptor,
	) -> std::result::Result<wasmi::TableRef, wasmi::Error> {
		Err(wasmi::Error::Instantiation(format!(
			"Export {}:{} not found",
			module_name, field_name
		)))
	}
}

/// This trait encapsulates sandboxing capabilities.
///
/// Note that this functions are only called in the `supervisor` context.
pub trait SandboxCapabilities {
	/// Represents a function reference into the supervisor environment.
	type SupervisorFuncRef;

	/// Returns a reference to an associated sandbox `Store`.
	fn store(&self) -> &Store<Self::SupervisorFuncRef>;

	/// Returns a mutable reference to an associated sandbox `Store`.
	fn store_mut(&mut self) -> &mut Store<Self::SupervisorFuncRef>;

	/// Allocate space of the specified length in the supervisor memory.
	///
	/// # Errors
	///
	/// Returns `Err` if allocation not possible or errors during heap management.
	///
	/// Returns pointer to the allocated block.
	fn allocate(&mut self, len: WordSize) -> Result<Pointer<u8>>;

	/// Deallocate space specified by the pointer that was previously returned by [`allocate`].
	///
	/// # Errors
	///
	/// Returns `Err` if deallocation not possible or because of errors in heap management.
	///
	/// [`allocate`]: #tymethod.allocate
	fn deallocate(&mut self, ptr: Pointer<u8>) -> Result<()>;

	/// Write `data` into the supervisor memory at offset specified by `ptr`.
	///
	/// # Errors
	///
	/// Returns `Err` if `ptr + data.len()` is out of bounds.
	fn write_memory(&mut self, ptr: Pointer<u8>, data: &[u8]) -> Result<()>;

	/// Read `len` bytes from the supervisor memory.
	///
	/// # Errors
	///
	/// Returns `Err` if `ptr + len` is out of bounds.
	fn read_memory(&self, ptr: Pointer<u8>, len: WordSize) -> Result<Vec<u8>>;

	/// Invoke a function in the supervisor environment.
	///
	/// This first invokes the dispatch_thunk function, passing in the function index of the
	/// desired function to call and serialized arguments. The thunk calls the desired function
	/// with the deserialized arguments, then serializes the result into memory and returns
	/// reference. The pointer to and length of the result in linear memory is encoded into an i64,
	/// with the upper 32 bits representing the pointer and the lower 32 bits representing the
	/// length.
	///
	/// # Errors
	///
	/// Returns `Err` if the dispatch_thunk function has an incorrect signature or traps during
	/// execution.
	fn invoke(
		&mut self,
		dispatch_thunk: &Self::SupervisorFuncRef,
		invoke_args_ptr: Pointer<u8>,
		invoke_args_len: WordSize,
		state: u32,
		func_idx: SupervisorFuncIndex,
	) -> Result<i64>;
}

/// Implementation of [`Externals`] that allows execution of guest module with
/// [externals][`Externals`] that might refer functions defined by supervisor.
///
/// [`Externals`]: ../../wasmi/trait.Externals.html
pub struct GuestExternals<'a, FE: SandboxCapabilities + 'a> {
	supervisor_externals: &'a mut FE,
	sandbox_instance: &'a SandboxInstance<FE::SupervisorFuncRef>,
	state: u32,
}

fn trap(msg: &'static str) -> Trap {
	TrapKind::Host(Box::new(Error::Other(msg.into()))).into()
}

fn deserialize_result(serialized_result: &[u8]) -> std::result::Result<Option<RuntimeValue>, Trap> {
	use self::sandbox_primitives::{HostError, ReturnValue};
	let result_val = std::result::Result::<ReturnValue, HostError>::decode(&mut &serialized_result[..])
		.map_err(|_| trap("Decoding Result<ReturnValue, HostError> failed!"))?;

	match result_val {
		Ok(return_value) => Ok(match return_value {
			ReturnValue::Unit => None,
			ReturnValue::Value(typed_value) => Some(RuntimeValue::from(typed_value)),
		}),
		Err(HostError) => Err(trap("Supervisor function returned sandbox::HostError")),
	}
}

impl<'a, FE: SandboxCapabilities + 'a> Externals for GuestExternals<'a, FE> {
	fn invoke_index(
		&mut self,
		index: usize,
		args: RuntimeArgs,
	) -> std::result::Result<Option<RuntimeValue>, Trap> {
		// Make `index` typesafe again.
		let index = GuestFuncIndex(index);

		let func_idx = self.sandbox_instance
			.guest_to_supervisor_mapping
			.func_by_guest_index(index)
			.expect(
				"`invoke_index` is called with indexes registered via `FuncInstance::alloc_host`;
					`FuncInstance::alloc_host` is called with indexes that was obtained from `guest_to_supervisor_mapping`;
					`func_by_guest_index` called with `index` can't return `None`;
					qed"
			);

		// Serialize arguments into a byte vector.
		let invoke_args_data: Vec<u8> = args.as_ref()
			.iter()
			.cloned()
			.map(sandbox_primitives::TypedValue::from)
			.collect::<Vec<_>>()
			.encode();

		let state = self.state;

		// Move serialized arguments inside the memory and invoke dispatch thunk and
		// then free allocated memory.
		let invoke_args_len = invoke_args_data.len() as WordSize;
		let invoke_args_ptr = self.supervisor_externals.allocate(invoke_args_len)?;
		self.supervisor_externals.write_memory(invoke_args_ptr, &invoke_args_data)?;
		let result = self.supervisor_externals.invoke(
			&self.sandbox_instance.dispatch_thunk,
			invoke_args_ptr,
			invoke_args_len,
			state,
			func_idx,
		)?;
		self.supervisor_externals.deallocate(invoke_args_ptr)?;

		// dispatch_thunk returns pointer to serialized arguments.
		// Unpack pointer and len of the serialized result data.
		let (serialized_result_val_ptr, serialized_result_val_len) = {
			// Cast to u64 to use zero-extension.
			let v = result as u64;
			let ptr = (v as u64 >> 32) as u32;
			let len = (v & 0xFFFFFFFF) as u32;
			(Pointer::new(ptr), len)
		};

		let serialized_result_val = self.supervisor_externals
			.read_memory(serialized_result_val_ptr, serialized_result_val_len)?;
		self.supervisor_externals
			.deallocate(serialized_result_val_ptr)?;

		deserialize_result(&serialized_result_val)
	}
}

fn with_guest_externals<FE, R, F>(
	supervisor_externals: &mut FE,
	sandbox_instance: &SandboxInstance<FE::SupervisorFuncRef>,
	state: u32,
	f: F,
) -> R
where
	FE: SandboxCapabilities,
	F: FnOnce(&mut GuestExternals<FE>) -> R,
{
	let mut guest_externals = GuestExternals {
		supervisor_externals,
		sandbox_instance,
		state,
	};
	f(&mut guest_externals)
}

/// Sandboxed instance of a wasm module.
///
/// It's primary purpose is to [`invoke`] exported functions on it.
///
/// All imports of this instance are specified at the creation time and
/// imports are implemented by the supervisor.
///
/// Hence, in order to invoke an exported function on a sandboxed module instance,
/// it's required to provide supervisor externals: it will be used to execute
/// code in the supervisor context.
///
/// This is generic over a supervisor function reference type.
///
/// [`invoke`]: #method.invoke
pub struct SandboxInstance<FR> {
	instance: ModuleRef,
	dispatch_thunk: FR,
	guest_to_supervisor_mapping: GuestToSupervisorFunctionMapping,
}

impl<FR> SandboxInstance<FR> {
	/// Invoke an exported function by a name.
	///
	/// `supervisor_externals` is required to execute the implementations
	/// of the syscalls that published to a sandboxed module instance.
	///
	/// The `state` parameter can be used to provide custom data for
	/// these syscall implementations.
	pub fn invoke<FE: SandboxCapabilities<SupervisorFuncRef=FR>>(
		&self,
		export_name: &str,
		args: &[RuntimeValue],
		supervisor_externals: &mut FE,
		state: u32,
	) -> std::result::Result<Option<wasmi::RuntimeValue>, wasmi::Error> {
		with_guest_externals(
			supervisor_externals,
			self,
			state,
			|guest_externals| {
				self.instance
					.invoke_export(export_name, args, guest_externals)
			},
		)
	}
}

/// Error occurred during instantiation of a sandboxed module.
pub enum InstantiationError {
	/// Something wrong with the environment definition. It either can't
	/// be decoded, have a reference to a non-existent or torn down memory instance.
	EnvironmentDefinitionCorrupted,
	/// Provided module isn't recognized as a valid webassembly binary.
	ModuleDecoding,
	/// Module is a well-formed webassembly binary but could not be instantiated. This could
	/// happen because, e.g. the module imports entries not provided by the environment.
	Instantiation,
	/// Module is well-formed, instantiated and linked, but while executing the start function
	/// a trap was generated.
	StartTrapped,
}

fn decode_environment_definition(
	raw_env_def: &[u8],
	memories: &[Option<MemoryRef>],
) -> std::result::Result<(Imports, GuestToSupervisorFunctionMapping), InstantiationError> {
	let env_def = sandbox_primitives::EnvironmentDefinition::decode(&mut &raw_env_def[..])
		.map_err(|_| InstantiationError::EnvironmentDefinitionCorrupted)?;

	let mut func_map = HashMap::new();
	let mut memories_map = HashMap::new();
	let mut guest_to_supervisor_mapping = GuestToSupervisorFunctionMapping::new();

	for entry in &env_def.entries {
		let module = entry.module_name.clone();
		let field = entry.field_name.clone();

		match entry.entity {
			sandbox_primitives::ExternEntity::Function(func_idx) => {
				let externals_idx =
					guest_to_supervisor_mapping.define(SupervisorFuncIndex(func_idx as usize));
				func_map.insert((module, field), externals_idx);
			}
			sandbox_primitives::ExternEntity::Memory(memory_idx) => {
				let memory_ref = memories
					.get(memory_idx as usize)
					.cloned()
					.ok_or_else(|| InstantiationError::EnvironmentDefinitionCorrupted)?
					.ok_or_else(|| InstantiationError::EnvironmentDefinitionCorrupted)?;
				memories_map.insert((module, field), memory_ref);
			}
		}
	}

	Ok((
		Imports {
			func_map,
			memories_map,
		},
		guest_to_supervisor_mapping,
	))
}

/// Instantiate a guest module and return it's index in the store.
///
/// The guest module's code is specified in `wasm`. Environment that will be available to
/// guest module is specified in `raw_env_def` (serialized version of [`EnvironmentDefinition`]).
/// `dispatch_thunk` is used as function that handle calls from guests.
///
/// # Errors
///
/// Returns `Err` if any of the following conditions happens:
///
/// - `raw_env_def` can't be deserialized as a [`EnvironmentDefinition`].
/// - Module in `wasm` is invalid or couldn't be instantiated.
///
/// [`EnvironmentDefinition`]: ../../sandbox/struct.EnvironmentDefinition.html
pub fn instantiate<FE: SandboxCapabilities>(
	supervisor_externals: &mut FE,
	dispatch_thunk: FE::SupervisorFuncRef,
	wasm: &[u8],
	raw_env_def: &[u8],
	state: u32,
) -> std::result::Result<u32, InstantiationError> {
	let (imports, guest_to_supervisor_mapping) =
		decode_environment_definition(raw_env_def, &supervisor_externals.store().memories)?;

	let module = Module::from_buffer(wasm).map_err(|_| InstantiationError::ModuleDecoding)?;
	let instance = ModuleInstance::new(&module, &imports).map_err(|_| InstantiationError::Instantiation)?;

	let sandbox_instance = Rc::new(SandboxInstance {
		// In general, it's not a very good idea to use `.not_started_instance()` for anything
		// but for extracting memory and tables. But in this particular case, we are extracting
		// for the purpose of running `start` function which should be ok.
		instance: instance.not_started_instance().clone(),
		dispatch_thunk,
		guest_to_supervisor_mapping,
	});

	with_guest_externals(
		supervisor_externals,
		&sandbox_instance,
		state,
		|guest_externals| {
			instance
				.run_start(guest_externals)
				.map_err(|_| InstantiationError::StartTrapped)
		},
	)?;

	// At last, register the instance.
	let instance_idx = supervisor_externals
		.store_mut()
		.register_sandbox_instance(sandbox_instance);
	Ok(instance_idx)
}

/// This struct keeps track of all sandboxed components.
///
/// This is generic over a supervisor function reference type.
pub struct Store<FR> {
	// Memories and instances are `Some` untill torndown.
	instances: Vec<Option<Rc<SandboxInstance<FR>>>>,
	memories: Vec<Option<MemoryRef>>,
}

impl<FR> Store<FR> {
	/// Create a new empty sandbox store.
	pub fn new() -> Self {
		Store {
			instances: Vec::new(),
			memories: Vec::new(),
		}
	}

	/// Create a new memory instance and return it's index.
	///
	/// # Errors
	///
	/// Returns `Err` if the memory couldn't be created.
	/// Typically happens if `initial` is more than `maximum`.
	pub fn new_memory(&mut self, initial: u32, maximum: u32) -> Result<u32> {
		let maximum = match maximum {
			sandbox_primitives::MEM_UNLIMITED => None,
			specified_limit => Some(Pages(specified_limit as usize)),
		};

		let mem =
			MemoryInstance::alloc(
				Pages(initial as usize),
				maximum,
			)?;

		let mem_idx = self.memories.len();
		self.memories.push(Some(mem));
		Ok(mem_idx as u32)
	}

	/// Returns `SandboxInstance` by `instance_idx`.
	///
	/// # Errors
	///
	/// Returns `Err` If `instance_idx` isn't a valid index of an instance or
	/// instance is already torndown.
	pub fn instance(&self, instance_idx: u32) -> Result<Rc<SandboxInstance<FR>>> {
		self.instances
			.get(instance_idx as usize)
			.cloned()
			.ok_or_else(|| "Trying to access a non-existent instance")?
			.ok_or_else(|| "Trying to access a torndown instance".into())
	}

	/// Returns reference to a memory instance by `memory_idx`.
	///
	/// # Errors
	///
	/// Returns `Err` If `memory_idx` isn't a valid index of an memory or
	/// if memory has been torn down.
	pub fn memory(&self, memory_idx: u32) -> Result<MemoryRef> {
		self.memories
			.get(memory_idx as usize)
			.cloned()
			.ok_or_else(|| "Trying to access a non-existent sandboxed memory")?
			.ok_or_else(|| "Trying to access a torndown sandboxed memory".into())
	}

	/// Tear down the memory at the specified index.
	///
	/// # Errors
	///
	/// Returns `Err` if `memory_idx` isn't a valid index of an memory or
	/// if it has been torn down.
	pub fn memory_teardown(&mut self, memory_idx: u32) -> Result<()> {
		match self.memories.get_mut(memory_idx as usize) {
			None => Err("Trying to teardown a non-existent sandboxed memory".into()),
			Some(None) => Err("Double teardown of a sandboxed memory".into()),
			Some(memory) => {
				*memory = None;
				Ok(())
			}
		}
	}

	/// Tear down the instance at the specified index.
	///
	/// # Errors
	///
	/// Returns `Err` if `instance_idx` isn't a valid index of an instance or
	/// if it has been torn down.
	pub fn instance_teardown(&mut self, instance_idx: u32) -> Result<()> {
		match self.instances.get_mut(instance_idx as usize) {
			None => Err("Trying to teardown a non-existent instance".into()),
			Some(None) => Err("Double teardown of an instance".into()),
			Some(instance) => {
				*instance = None;
				Ok(())
			}
		}
	}

	fn register_sandbox_instance(&mut self, sandbox_instance: Rc<SandboxInstance<FR>>) -> u32 {
		let instance_idx = self.instances.len();
		self.instances.push(Some(sandbox_instance));
		instance_idx as u32
	}
}

#[cfg(test)]
mod tests {
	use super::*;
	use primitives::{Blake2Hasher, traits::Externalities};
	use crate::wasm_runtime::WasmRuntime;
	use crate::wasmi_execution;
	use state_machine::TestExternalities as CoreTestExternalities;
	use wabt;
	use runtime_test::WASM_BINARY;

	type TestExternalities = CoreTestExternalities<Blake2Hasher, u64>;

	fn call_wasm<E: Externalities>(
		ext: &mut E,
		heap_pages: u64,
		code: &[u8],
		method: &str,
		data: &[u8],
	) -> Result<Vec<u8>> {
		let mut instance = wasmi_execution::create_instance(ext, code, heap_pages)
			.map_err(|err| err.to_string())?;
		instance.call(ext, method, data)
	}

	#[test]
	fn sandbox_should_work() {
		let mut ext = TestExternalities::default();
		let test_code = WASM_BINARY;

		let code = wabt::wat2wasm(r#"
		(module
			(import "env" "assert" (func $assert (param i32)))
			(import "env" "inc_counter" (func $inc_counter (param i32) (result i32)))
			(func (export "call")
				(drop
					(call $inc_counter (i32.const 5))
				)

				(call $inc_counter (i32.const 3))
				;; current counter value is on the stack

				;; check whether current == 8
				i32.const 8
				i32.eq

				call $assert
			)
		)
		"#).unwrap();

		assert_eq!(
<<<<<<< HEAD
			<WasmExecutor>::new().call(&mut ext, 8, &test_code[..], "test_sandbox", &code).unwrap(),
=======
			call_wasm(&mut ext, 8, &test_code[..], "test_sandbox", &code).unwrap(),
>>>>>>> 79c776af
			vec![1],
		);
	}

	#[test]
	fn sandbox_trap() {
		let mut ext = TestExternalities::default();
		let test_code = WASM_BINARY;

		let code = wabt::wat2wasm(r#"
		(module
			(import "env" "assert" (func $assert (param i32)))
			(func (export "call")
				i32.const 0
				call $assert
			)
		)
		"#).unwrap();

		assert_eq!(
<<<<<<< HEAD
			<WasmExecutor>::new().call(&mut ext, 8, &test_code[..], "test_sandbox", &code).unwrap(),
=======
			call_wasm(&mut ext, 8, &test_code[..], "test_sandbox", &code).unwrap(),
>>>>>>> 79c776af
			vec![0],
		);
	}

	#[test]
	fn sandbox_should_trap_when_heap_exhausted() {
		let mut ext = TestExternalities::default();
		let test_code = WASM_BINARY;

		let code = wabt::wat2wasm(r#"
		(module
			(import "env" "assert" (func $assert (param i32)))
			(func (export "call")
				i32.const 0
				call $assert
			)
		)
		"#).unwrap();

<<<<<<< HEAD
		let res = <WasmExecutor>::new().call(&mut ext, 8, &test_code[..], "test_exhaust_heap", &code);
=======
		let res = call_wasm(&mut ext, 8, &test_code[..], "test_exhaust_heap", &code);
>>>>>>> 79c776af
		assert_eq!(res.is_err(), true);
		if let Err(err) = res {
			assert_eq!(
				format!("{}", err),
				format!(
					"{}",
					wasmi::Error::Trap(Error::FunctionExecution("AllocatorOutOfSpace".into()).into()),
				),
			);
		}
	}

	#[test]
	fn start_called() {
		let mut ext = TestExternalities::default();
		let test_code = WASM_BINARY;

		let code = wabt::wat2wasm(r#"
		(module
			(import "env" "assert" (func $assert (param i32)))
			(import "env" "inc_counter" (func $inc_counter (param i32) (result i32)))

			;; Start function
			(start $start)
			(func $start
				;; Increment counter by 1
				(drop
					(call $inc_counter (i32.const 1))
				)
			)

			(func (export "call")
				;; Increment counter by 1. The current value is placed on the stack.
				(call $inc_counter (i32.const 1))

				;; Counter is incremented twice by 1, once there and once in `start` func.
				;; So check the returned value is equal to 2.
				i32.const 2
				i32.eq
				call $assert
			)
		)
		"#).unwrap();

		assert_eq!(
<<<<<<< HEAD
			<WasmExecutor>::new().call(&mut ext, 8, &test_code[..], "test_sandbox", &code).unwrap(),
=======
			call_wasm(&mut ext, 8, &test_code[..], "test_sandbox", &code).unwrap(),
>>>>>>> 79c776af
			vec![1],
		);
	}

	#[test]
	fn invoke_args() {
		let mut ext = TestExternalities::default();
		let test_code = WASM_BINARY;

		let code = wabt::wat2wasm(r#"
		(module
			(import "env" "assert" (func $assert (param i32)))

			(func (export "call") (param $x i32) (param $y i64)
				;; assert that $x = 0x12345678
				(call $assert
					(i32.eq
						(get_local $x)
						(i32.const 0x12345678)
					)
				)

				(call $assert
					(i64.eq
						(get_local $y)
						(i64.const 0x1234567887654321)
					)
				)
			)
		)
		"#).unwrap();

		assert_eq!(
<<<<<<< HEAD
			<WasmExecutor>::new().call(&mut ext, 8, &test_code[..], "test_sandbox_args", &code).unwrap(),
=======
			call_wasm(&mut ext, 8, &test_code[..], "test_sandbox_args", &code).unwrap(),
>>>>>>> 79c776af
			vec![1],
		);
	}

	#[test]
	fn return_val() {
		let mut ext = TestExternalities::default();
		let test_code = WASM_BINARY;

		let code = wabt::wat2wasm(r#"
		(module
			(func (export "call") (param $x i32) (result i32)
				(i32.add
					(get_local $x)
					(i32.const 1)
				)
			)
		)
		"#).unwrap();

		assert_eq!(
<<<<<<< HEAD
			<WasmExecutor>::new().call(&mut ext, 8, &test_code[..], "test_sandbox_return_val", &code).unwrap(),
=======
			call_wasm(&mut ext, 8, &test_code[..], "test_sandbox_return_val", &code).unwrap(),
>>>>>>> 79c776af
			vec![1],
		);
	}

	#[test]
	fn unlinkable_module() {
		let mut ext = TestExternalities::default();
		let test_code = WASM_BINARY;

		let code = wabt::wat2wasm(r#"
		(module
			(import "env" "non-existent" (func))

			(func (export "call")
			)
		)
		"#).unwrap();

		assert_eq!(
<<<<<<< HEAD
			<WasmExecutor>::new().call(&mut ext, 8, &test_code[..], "test_sandbox_instantiate", &code).unwrap(),
=======
			call_wasm(&mut ext, 8, &test_code[..], "test_sandbox_instantiate", &code).unwrap(),
>>>>>>> 79c776af
			vec![1],
		);
	}

	#[test]
	fn corrupted_module() {
		let mut ext = TestExternalities::default();
		let test_code = WASM_BINARY;

		// Corrupted wasm file
		let code = &[0, 0, 0, 0, 1, 0, 0, 0];

		assert_eq!(
<<<<<<< HEAD
			<WasmExecutor>::new().call(&mut ext, 8, &test_code[..], "test_sandbox_instantiate", code).unwrap(),
=======
			call_wasm(&mut ext, 8, &test_code[..], "test_sandbox_instantiate", code).unwrap(),
>>>>>>> 79c776af
			vec![1],
		);
	}

	#[test]
	fn start_fn_ok() {
		let mut ext = TestExternalities::default();
		let test_code = WASM_BINARY;

		let code = wabt::wat2wasm(r#"
		(module
			(func (export "call")
			)

			(func $start
			)

			(start $start)
		)
		"#).unwrap();

		assert_eq!(
<<<<<<< HEAD
			<WasmExecutor>::new().call(&mut ext, 8, &test_code[..], "test_sandbox_instantiate", &code).unwrap(),
=======
			call_wasm(&mut ext, 8, &test_code[..], "test_sandbox_instantiate", &code).unwrap(),
>>>>>>> 79c776af
			vec![0],
		);
	}

	#[test]
	fn start_fn_traps() {
		let mut ext = TestExternalities::default();
		let test_code = WASM_BINARY;

		let code = wabt::wat2wasm(r#"
		(module
			(func (export "call")
			)

			(func $start
				unreachable
			)

			(start $start)
		)
		"#).unwrap();

		assert_eq!(
<<<<<<< HEAD
			<WasmExecutor>::new().call(&mut ext, 8, &test_code[..], "test_sandbox_instantiate", &code).unwrap(),
=======
			call_wasm(&mut ext, 8, &test_code[..], "test_sandbox_instantiate", &code).unwrap(),
>>>>>>> 79c776af
			vec![2],
		);
	}
}<|MERGE_RESOLUTION|>--- conflicted
+++ resolved
@@ -634,11 +634,7 @@
 		"#).unwrap();
 
 		assert_eq!(
-<<<<<<< HEAD
-			<WasmExecutor>::new().call(&mut ext, 8, &test_code[..], "test_sandbox", &code).unwrap(),
-=======
 			call_wasm(&mut ext, 8, &test_code[..], "test_sandbox", &code).unwrap(),
->>>>>>> 79c776af
 			vec![1],
 		);
 	}
@@ -659,11 +655,7 @@
 		"#).unwrap();
 
 		assert_eq!(
-<<<<<<< HEAD
-			<WasmExecutor>::new().call(&mut ext, 8, &test_code[..], "test_sandbox", &code).unwrap(),
-=======
 			call_wasm(&mut ext, 8, &test_code[..], "test_sandbox", &code).unwrap(),
->>>>>>> 79c776af
 			vec![0],
 		);
 	}
@@ -683,11 +675,7 @@
 		)
 		"#).unwrap();
 
-<<<<<<< HEAD
-		let res = <WasmExecutor>::new().call(&mut ext, 8, &test_code[..], "test_exhaust_heap", &code);
-=======
 		let res = call_wasm(&mut ext, 8, &test_code[..], "test_exhaust_heap", &code);
->>>>>>> 79c776af
 		assert_eq!(res.is_err(), true);
 		if let Err(err) = res {
 			assert_eq!(
@@ -733,11 +721,7 @@
 		"#).unwrap();
 
 		assert_eq!(
-<<<<<<< HEAD
-			<WasmExecutor>::new().call(&mut ext, 8, &test_code[..], "test_sandbox", &code).unwrap(),
-=======
 			call_wasm(&mut ext, 8, &test_code[..], "test_sandbox", &code).unwrap(),
->>>>>>> 79c776af
 			vec![1],
 		);
 	}
@@ -771,11 +755,7 @@
 		"#).unwrap();
 
 		assert_eq!(
-<<<<<<< HEAD
-			<WasmExecutor>::new().call(&mut ext, 8, &test_code[..], "test_sandbox_args", &code).unwrap(),
-=======
 			call_wasm(&mut ext, 8, &test_code[..], "test_sandbox_args", &code).unwrap(),
->>>>>>> 79c776af
 			vec![1],
 		);
 	}
@@ -797,11 +777,7 @@
 		"#).unwrap();
 
 		assert_eq!(
-<<<<<<< HEAD
-			<WasmExecutor>::new().call(&mut ext, 8, &test_code[..], "test_sandbox_return_val", &code).unwrap(),
-=======
 			call_wasm(&mut ext, 8, &test_code[..], "test_sandbox_return_val", &code).unwrap(),
->>>>>>> 79c776af
 			vec![1],
 		);
 	}
@@ -821,11 +797,7 @@
 		"#).unwrap();
 
 		assert_eq!(
-<<<<<<< HEAD
-			<WasmExecutor>::new().call(&mut ext, 8, &test_code[..], "test_sandbox_instantiate", &code).unwrap(),
-=======
 			call_wasm(&mut ext, 8, &test_code[..], "test_sandbox_instantiate", &code).unwrap(),
->>>>>>> 79c776af
 			vec![1],
 		);
 	}
@@ -839,11 +811,7 @@
 		let code = &[0, 0, 0, 0, 1, 0, 0, 0];
 
 		assert_eq!(
-<<<<<<< HEAD
-			<WasmExecutor>::new().call(&mut ext, 8, &test_code[..], "test_sandbox_instantiate", code).unwrap(),
-=======
 			call_wasm(&mut ext, 8, &test_code[..], "test_sandbox_instantiate", code).unwrap(),
->>>>>>> 79c776af
 			vec![1],
 		);
 	}
@@ -866,11 +834,7 @@
 		"#).unwrap();
 
 		assert_eq!(
-<<<<<<< HEAD
-			<WasmExecutor>::new().call(&mut ext, 8, &test_code[..], "test_sandbox_instantiate", &code).unwrap(),
-=======
 			call_wasm(&mut ext, 8, &test_code[..], "test_sandbox_instantiate", &code).unwrap(),
->>>>>>> 79c776af
 			vec![0],
 		);
 	}
@@ -894,11 +858,7 @@
 		"#).unwrap();
 
 		assert_eq!(
-<<<<<<< HEAD
-			<WasmExecutor>::new().call(&mut ext, 8, &test_code[..], "test_sandbox_instantiate", &code).unwrap(),
-=======
 			call_wasm(&mut ext, 8, &test_code[..], "test_sandbox_instantiate", &code).unwrap(),
->>>>>>> 79c776af
 			vec![2],
 		);
 	}
