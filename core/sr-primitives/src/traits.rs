// Copyright 2017-2019 Parity Technologies (UK) Ltd.
// This file is part of Substrate.

// Substrate is free software: you can redistribute it and/or modify
// it under the terms of the GNU General Public License as published by
// the Free Software Foundation, either version 3 of the License, or
// (at your option) any later version.

// Substrate is distributed in the hope that it will be useful,
// but WITHOUT ANY WARRANTY; without even the implied warranty of
// MERCHANTABILITY or FITNESS FOR A PARTICULAR PURPOSE.  See the
// GNU General Public License for more details.

// You should have received a copy of the GNU General Public License
// along with Substrate.  If not, see <http://www.gnu.org/licenses/>.

//! Primitives for the runtime modules.

use rstd::prelude::*;
use rstd::{self, result, marker::PhantomData, convert::{TryFrom, TryInto}, fmt::Debug};
use runtime_io;
#[cfg(feature = "std")]
use std::fmt::Display;
#[cfg(feature = "std")]
use serde::{Serialize, Deserialize, de::DeserializeOwned};
use primitives::{self, Hasher, Blake2Hasher, TypeId};
use crate::codec::{Codec, Encode, Decode};
use crate::transaction_validity::{
	ValidTransaction, TransactionValidity, TransactionValidityError, UnknownTransaction,
};
use crate::generic::{Digest, DigestItem};
use crate::weights::DispatchInfo;
pub use arithmetic::traits::{
	SimpleArithmetic, UniqueSaturatedInto, UniqueSaturatedFrom, Saturating, SaturatedConversion,
	Zero, One, Bounded, CheckedAdd, CheckedSub, CheckedMul, CheckedDiv,
	CheckedShl, CheckedShr, IntegerSquareRoot
};
use app_crypto::AppKey;
use impl_trait_for_tuples::impl_for_tuples;

/// A lazy value.
pub trait Lazy<T: ?Sized> {
	/// Get a reference to the underlying value.
	///
	/// This will compute the value if the function is invoked for the first time.
	fn get(&mut self) -> &T;
}

impl<'a> Lazy<[u8]> for &'a [u8] {
	fn get(&mut self) -> &[u8] { &**self }
}

/// Some type that is able to be collapsed into an account ID. It is not possible to recreate the original value from
/// the account ID.
pub trait IdentifyAccount {
	/// The account ID that this can be transformed into.
	type AccountId;
	/// Transform into an account.
	fn into_account(self) -> Self::AccountId;
}

impl IdentifyAccount for primitives::ed25519::Public {
	type AccountId = Self;
	fn into_account(self) -> Self { self }
}

impl IdentifyAccount for primitives::sr25519::Public {
	type AccountId = Self;
	fn into_account(self) -> Self { self }
}

impl IdentifyAccount for primitives::ecdsa::Public {
	type AccountId = Self;
	fn into_account(self) -> Self { self }
}

/// Means of signature verification.
pub trait Verify {
	/// Type of the signer.
	type Signer: IdentifyAccount;
	/// Verify a signature. Return `true` if signature is valid for the value.
	fn verify<L: Lazy<[u8]>>(&self, msg: L, signer: &<Self::Signer as IdentifyAccount>::AccountId) -> bool;
}

impl Verify for primitives::ed25519::Signature {
	type Signer = primitives::ed25519::Public;
	fn verify<L: Lazy<[u8]>>(&self, mut msg: L, signer: &primitives::ed25519::Public) -> bool {
		runtime_io::crypto::ed25519_verify(self, msg.get(), signer)
	}
}

impl Verify for primitives::sr25519::Signature {
	type Signer = primitives::sr25519::Public;
	fn verify<L: Lazy<[u8]>>(&self, mut msg: L, signer: &primitives::sr25519::Public) -> bool {
		runtime_io::crypto::sr25519_verify(self, msg.get(), signer)
	}
}

impl Verify for primitives::ecdsa::Signature {
	type Signer = primitives::ecdsa::Public;
	fn verify<L: Lazy<[u8]>>(&self, mut msg: L, signer: &primitives::ecdsa::Public) -> bool {
		match runtime_io::crypto::secp256k1_ecdsa_recover_compressed(
			self.as_ref(),
			&runtime_io::hashing::blake2_256(msg.get()),
		) {
			Ok(pubkey) => <dyn AsRef<[u8]>>::as_ref(signer) == &pubkey[..],
			_ => false,
		}
	}
}

/// Means of signature verification of an application key.
pub trait AppVerify {
	/// Type of the signer.
	type AccountId;
	/// Verify a signature. Return `true` if signature is valid for the value.
	fn verify<L: Lazy<[u8]>>(&self, msg: L, signer: &Self::AccountId) -> bool;
}

impl<
	S: Verify<Signer=<<T as AppKey>::Public as app_crypto::AppPublic>::Generic> + From<T>,
	T: app_crypto::Wraps<Inner=S> + app_crypto::AppKey + app_crypto::AppSignature +
		AsRef<S> + AsMut<S> + From<S>,
> AppVerify for T where
	<S as Verify>::Signer: IdentifyAccount<AccountId = <S as Verify>::Signer>,
	<<T as AppKey>::Public as app_crypto::AppPublic>::Generic:
		IdentifyAccount<AccountId = <<T as AppKey>::Public as app_crypto::AppPublic>::Generic>,
{
	type AccountId = <T as AppKey>::Public;
	fn verify<L: Lazy<[u8]>>(&self, msg: L, signer: &<T as AppKey>::Public) -> bool {
		use app_crypto::IsWrappedBy;
		let inner: &S = self.as_ref();
		let inner_pubkey = <<T as AppKey>::Public as app_crypto::AppPublic>::Generic::from_ref(&signer);
		Verify::verify(inner, msg, inner_pubkey)
	}
}

/// An error type that indicates that the origin is invalid.
#[derive(Encode, Decode)]
pub struct InvalidOrigin;

impl From<InvalidOrigin> for &'static str {
	fn from(_: InvalidOrigin) -> &'static str {
		"Invalid origin"
	}
}

/// Some sort of check on the origin is performed by this object.
pub trait EnsureOrigin<OuterOrigin> {
	/// A return type.
	type Success;
	/// Perform the origin check.
	fn ensure_origin(o: OuterOrigin) -> result::Result<Self::Success, InvalidOrigin> {
		Self::try_origin(o).map_err(|_| InvalidOrigin)
	}
	/// Perform the origin check.
	fn try_origin(o: OuterOrigin) -> result::Result<Self::Success, OuterOrigin>;
}

/// An error that indicates that a lookup failed.
#[derive(Encode, Decode)]
pub struct LookupError;

impl From<LookupError> for &'static str {
	fn from(_: LookupError) -> &'static str {
		"Can not lookup"
	}
}

impl From<LookupError> for TransactionValidityError {
	fn from(_: LookupError) -> Self {
		UnknownTransaction::CannotLookup.into()
	}
}

/// Means of changing one type into another in a manner dependent on the source type.
pub trait Lookup {
	/// Type to lookup from.
	type Source;
	/// Type to lookup into.
	type Target;
	/// Attempt a lookup.
	fn lookup(&self, s: Self::Source) -> Result<Self::Target, LookupError>;
}

/// Means of changing one type into another in a manner dependent on the source type.
/// This variant is different to `Lookup` in that it doesn't (can cannot) require any
/// context.
pub trait StaticLookup {
	/// Type to lookup from.
	type Source: Codec + Clone + PartialEq + Debug;
	/// Type to lookup into.
	type Target;
	/// Attempt a lookup.
	fn lookup(s: Self::Source) -> Result<Self::Target, LookupError>;
	/// Convert from Target back to Source.
	fn unlookup(t: Self::Target) -> Self::Source;
}

/// A lookup implementation returning the input value.
#[derive(Default)]
pub struct IdentityLookup<T>(PhantomData<T>);
impl<T: Codec + Clone + PartialEq + Debug> StaticLookup for IdentityLookup<T> {
	type Source = T;
	type Target = T;
	fn lookup(x: T) -> Result<T, LookupError> { Ok(x) }
	fn unlookup(x: T) -> T { x }
}

impl<T> Lookup for IdentityLookup<T> {
	type Source = T;
	type Target = T;
	fn lookup(&self, x: T) -> Result<T, LookupError> { Ok(x) }
}

/// Extensible conversion trait. Generic over both source and destination types.
pub trait Convert<A, B> {
	/// Make conversion.
	fn convert(a: A) -> B;
}

impl<A, B: Default> Convert<A, B> for () {
	fn convert(_: A) -> B { Default::default() }
}

/// A structure that performs identity conversion.
pub struct Identity;
impl<T> Convert<T, T> for Identity {
	fn convert(a: T) -> T { a }
}

/// A structure that performs standard conversion using the standard Rust conversion traits.
pub struct ConvertInto;
impl<A, B: From<A>> Convert<A, B> for ConvertInto {
	fn convert(a: A) -> B { a.into() }
}

/// Convenience type to work around the highly unergonomic syntax needed
/// to invoke the functions of overloaded generic traits, in this case
/// `TryFrom` and `TryInto`.
pub trait CheckedConversion {
	/// Convert from a value of `T` into an equivalent instance of `Option<Self>`.
	///
	/// This just uses `TryFrom` internally but with this
	/// variant you can provide the destination type using turbofish syntax
	/// in case Rust happens not to assume the correct type.
	fn checked_from<T>(t: T) -> Option<Self> where Self: TryFrom<T> {
		<Self as TryFrom<T>>::try_from(t).ok()
	}
	/// Consume self to return `Some` equivalent value of `Option<T>`.
	///
	/// This just uses `TryInto` internally but with this
	/// variant you can provide the destination type using turbofish syntax
	/// in case Rust happens not to assume the correct type.
	fn checked_into<T>(self) -> Option<T> where Self: TryInto<T> {
		<Self as TryInto<T>>::try_into(self).ok()
	}
}
impl<T: Sized> CheckedConversion for T {}

/// Multiply and divide by a number that isn't necessarily the same type. Basically just the same
/// as `Mul` and `Div` except it can be used for all basic numeric types.
pub trait Scale<Other> {
	/// The output type of the product of `self` and `Other`.
	type Output;

	/// @return the product of `self` and `other`.
	fn mul(self, other: Other) -> Self::Output;

	/// @return the integer division of `self` and `other`.
	fn div(self, other: Other) -> Self::Output;

	/// @return the modulo remainder of `self` and `other`.
	fn rem(self, other: Other) -> Self::Output;
}
macro_rules! impl_scale {
	($self:ty, $other:ty) => {
		impl Scale<$other> for $self {
			type Output = Self;
			fn mul(self, other: $other) -> Self::Output { self * (other as Self) }
			fn div(self, other: $other) -> Self::Output { self / (other as Self) }
			fn rem(self, other: $other) -> Self::Output { self % (other as Self) }
		}
	}
}
impl_scale!(u128, u128);
impl_scale!(u128, u64);
impl_scale!(u128, u32);
impl_scale!(u128, u16);
impl_scale!(u128, u8);
impl_scale!(u64, u64);
impl_scale!(u64, u32);
impl_scale!(u64, u16);
impl_scale!(u64, u8);
impl_scale!(u32, u32);
impl_scale!(u32, u16);
impl_scale!(u32, u8);
impl_scale!(u16, u16);
impl_scale!(u16, u8);
impl_scale!(u8, u8);

/// Trait for things that can be clear (have no bits set). For numeric types, essentially the same
/// as `Zero`.
pub trait Clear {
	/// True iff no bits are set.
	fn is_clear(&self) -> bool;

	/// Return the value of Self that is clear.
	fn clear() -> Self;
}

impl<T: Default + Eq + PartialEq> Clear for T {
	fn is_clear(&self) -> bool { *self == Self::clear() }
	fn clear() -> Self { Default::default() }
}

/// A meta trait for all bit ops.
pub trait SimpleBitOps:
	Sized + Clear +
	rstd::ops::BitOr<Self, Output = Self> +
	rstd::ops::BitXor<Self, Output = Self> +
	rstd::ops::BitAnd<Self, Output = Self>
{}
impl<T:
	Sized + Clear +
	rstd::ops::BitOr<Self, Output = Self> +
	rstd::ops::BitXor<Self, Output = Self> +
	rstd::ops::BitAnd<Self, Output = Self>
> SimpleBitOps for T {}

/// The block finalization trait. Implementing this lets you express what should happen
/// for your module when the block is ending.
#[impl_for_tuples(30)]
pub trait OnFinalize<BlockNumber> {
	/// The block is being finalized. Implement to have something happen.
	fn on_finalize(_n: BlockNumber) {}
}

/// The block initialization trait. Implementing this lets you express what should happen
/// for your module when the block is beginning (right before the first extrinsic is executed).
#[impl_for_tuples(30)]
pub trait OnInitialize<BlockNumber> {
	/// The block is being initialized. Implement to have something happen.
	fn on_initialize(_n: BlockNumber) {}
}

/// Off-chain computation trait.
///
/// Implementing this trait on a module allows you to perform long-running tasks
/// that make validators generate extrinsics (either transactions or inherents)
/// with the results of those long-running computations.
///
/// NOTE: This function runs off-chain, so it can access the block state,
/// but cannot preform any alterations.
#[impl_for_tuples(30)]
pub trait OffchainWorker<BlockNumber> {
	/// This function is being called on every block.
	///
	/// Implement this and use special `extern`s to generate transactions or inherents.
	/// Any state alterations are lost and are not persisted.
	fn generate_extrinsics(_n: BlockNumber) {}
}

/// Abstraction around hashing
// Stupid bug in the Rust compiler believes derived
// traits must be fulfilled by all type parameters.
pub trait Hash: 'static + MaybeSerializeDeserialize + Debug + Clone + Eq + PartialEq {
	/// The hash type produced.
	type Output: Member + MaybeSerializeDeserialize + Debug + rstd::hash::Hash
		+ AsRef<[u8]> + AsMut<[u8]> + Copy + Default + Encode + Decode;

	/// The associated hash_db Hasher type.
	type Hasher: Hasher<Out=Self::Output>;

	/// Produce the hash of some byte-slice.
	fn hash(s: &[u8]) -> Self::Output;

	/// Produce the hash of some codec-encodable value.
	fn hash_of<S: Encode>(s: &S) -> Self::Output {
		Encode::using_encoded(s, Self::hash)
	}

	/// The ordered Patricia tree root of the given `input`.
	fn ordered_trie_root(input: Vec<Vec<u8>>) -> Self::Output;

	/// The Patricia tree root of the given mapping.
	fn trie_root(input: Vec<(Vec<u8>, Vec<u8>)>) -> Self::Output;

	/// Acquire the global storage root.
	fn storage_root() -> Self::Output;

	/// Acquire the global storage changes root.
	fn storage_changes_root(parent_hash: Self::Output) -> Option<Self::Output>;
}

/// Blake2-256 Hash implementation.
#[derive(PartialEq, Eq, Clone, primitives::RuntimeDebug)]
#[cfg_attr(feature = "std", derive(Serialize, Deserialize))]
pub struct BlakeTwo256;

impl Hash for BlakeTwo256 {
	type Output = primitives::H256;
	type Hasher = Blake2Hasher;
	fn hash(s: &[u8]) -> Self::Output {
		runtime_io::hashing::blake2_256(s).into()
	}

	fn trie_root(input: Vec<(Vec<u8>, Vec<u8>)>) -> Self::Output {
		runtime_io::storage::blake2_256_trie_root(input)
	}

	fn ordered_trie_root(input: Vec<Vec<u8>>) -> Self::Output {
		runtime_io::storage::blake2_256_ordered_trie_root(input)
	}

	fn storage_root() -> Self::Output {
		runtime_io::storage::root().into()
	}

	fn storage_changes_root(parent_hash: Self::Output) -> Option<Self::Output> {
		runtime_io::storage::changes_root(parent_hash.into()).map(Into::into)
	}
}

/// Something that can be checked for equality and printed out to a debug channel if bad.
pub trait CheckEqual {
	/// Perform the equality check.
	fn check_equal(&self, other: &Self);
}

impl CheckEqual for primitives::H256 {
	#[cfg(feature = "std")]
	fn check_equal(&self, other: &Self) {
		use primitives::hexdisplay::HexDisplay;
		if self != other {
			println!(
				"Hash: given={}, expected={}",
				HexDisplay::from(self.as_fixed_bytes()),
				HexDisplay::from(other.as_fixed_bytes()),
			);
		}
	}

	#[cfg(not(feature = "std"))]
	fn check_equal(&self, other: &Self) {
		if self != other {
			"Hash not equal".print();
			self.as_bytes().print();
			other.as_bytes().print();
		}
	}
}

impl<H: PartialEq + Eq + Debug> CheckEqual for super::generic::DigestItem<H> where H: Encode {
	#[cfg(feature = "std")]
	fn check_equal(&self, other: &Self) {
		if self != other {
			println!("DigestItem: given={:?}, expected={:?}", self, other);
		}
	}

	#[cfg(not(feature = "std"))]
	fn check_equal(&self, other: &Self) {
		if self != other {
			"DigestItem not equal".print();
			(&Encode::encode(self)[..]).print();
			(&Encode::encode(other)[..]).print();
		}
	}
}

macro_rules! impl_maybe_marker {
	( $( $(#[$doc:meta])+ $trait_name:ident: $($trait_bound:path),+ );+ ) => {
		$(
			$(#[$doc])+
			#[cfg(feature = "std")]
			pub trait $trait_name: $($trait_bound +)+ {}
			#[cfg(feature = "std")]
			impl<T: $($trait_bound +)+> $trait_name for T {}

			$(#[$doc])+
			#[cfg(not(feature = "std"))]
			pub trait $trait_name {}
			#[cfg(not(feature = "std"))]
			impl<T> $trait_name for T {}
		)+
	}
}

impl_maybe_marker!(
	/// A type that implements Display when in std environment.
	MaybeDisplay: Display;

	/// A type that implements Hash when in std environment.
	MaybeHash: rstd::hash::Hash;

	/// A type that implements Serialize when in std environment.
	MaybeSerialize: Serialize;

	/// A type that implements Serialize, DeserializeOwned and Debug when in std environment.
	MaybeSerializeDeserialize: DeserializeOwned, Serialize
);

/// A type that provides a randomness beacon.
pub trait RandomnessBeacon {
	/// Returns 32 bytes of random data. The output will change eventually, but
	/// is not guaranteed to be different between any two calls.
	///
	/// # Security
	///
	/// This MUST NOT be used for gambling, as it can be influenced by a
	/// malicious validator in the short term.  It MAY be used in many
	/// cryptographic protocols, however, so long as one remembers that this
	/// (like everything else on-chain) is public.  For example, it can be
	/// used where a number is needed that cannot have been chosen by an
	/// adversary, for purposes such as public-coin zero-knowledge proofs.
	fn random() -> [u8; 32];
}

/// A type that can be used in runtime structures.
pub trait Member: Send + Sync + Sized + Debug + Eq + PartialEq + Clone + 'static {}
impl<T: Send + Sync + Sized + Debug + Eq + PartialEq + Clone + 'static> Member for T {}

/// Determine if a `MemberId` is a valid member.
pub trait IsMember<MemberId> {
	/// Is the given `MemberId` a valid member?
	fn is_member(member_id: &MemberId) -> bool;
}

/// Something which fulfills the abstract idea of a Substrate header. It has types for a `Number`,
/// a `Hash` and a `Hashing`. It provides access to an `extrinsics_root`, `state_root` and
/// `parent_hash`, as well as a `digest` and a block `number`.
///
/// You can also create a `new` one from those fields.
pub trait Header: Clone + Send + Sync + Codec + Eq + MaybeSerialize + Debug + 'static {
	/// Header number.
	type Number: Member + MaybeSerializeDeserialize + Debug + rstd::hash::Hash
		+ Copy + MaybeDisplay + SimpleArithmetic + Codec;
	/// Header hash type
	type Hash: Member + MaybeSerializeDeserialize + Debug + rstd::hash::Hash
		+ Copy + MaybeDisplay + Default + SimpleBitOps + Codec + AsRef<[u8]> + AsMut<[u8]>;
	/// Hashing algorithm
	type Hashing: Hash<Output = Self::Hash>;

	/// Creates new header.
	fn new(
		number: Self::Number,
		extrinsics_root: Self::Hash,
		state_root: Self::Hash,
		parent_hash: Self::Hash,
		digest: Digest<Self::Hash>,
	) -> Self;

	/// Returns a reference to the header number.
	fn number(&self) -> &Self::Number;
	/// Sets the header number.
	fn set_number(&mut self, number: Self::Number);

	/// Returns a reference to the extrinsics root.
	fn extrinsics_root(&self) -> &Self::Hash;
	/// Sets the extrinsic root.
	fn set_extrinsics_root(&mut self, root: Self::Hash);

	/// Returns a reference to the state root.
	fn state_root(&self) -> &Self::Hash;
	/// Sets the state root.
	fn set_state_root(&mut self, root: Self::Hash);

	/// Returns a reference to the parent hash.
	fn parent_hash(&self) -> &Self::Hash;
	/// Sets the parent hash.
	fn set_parent_hash(&mut self, hash: Self::Hash);

	/// Returns a reference to the digest.
	fn digest(&self) -> &Digest<Self::Hash>;
	/// Get a mutable reference to the digest.
	fn digest_mut(&mut self) -> &mut Digest<Self::Hash>;

	/// Returns the hash of the header.
	fn hash(&self) -> Self::Hash {
		<Self::Hashing as Hash>::hash_of(self)
	}
}

/// Something which fulfills the abstract idea of a Substrate block. It has types for an
/// `Extrinsic` piece of information as well as a `Header`.
///
/// You can get an iterator over each of the `extrinsics` and retrieve the `header`.
pub trait Block: Clone + Send + Sync + Codec + Eq + MaybeSerialize + Debug + 'static {
	/// Type of extrinsics.
	type Extrinsic: Member + Codec + Extrinsic + MaybeSerialize;
	/// Header type.
	type Header: Header<Hash=Self::Hash>;
	/// Block hash type.
	type Hash: Member + MaybeSerializeDeserialize + Debug + rstd::hash::Hash
		+ Copy + MaybeDisplay + Default + SimpleBitOps + Codec + AsRef<[u8]> + AsMut<[u8]>;

	/// Returns a reference to the header.
	fn header(&self) -> &Self::Header;
	/// Returns a reference to the list of extrinsics.
	fn extrinsics(&self) -> &[Self::Extrinsic];
	/// Split the block into header and list of extrinsics.
	fn deconstruct(self) -> (Self::Header, Vec<Self::Extrinsic>);
	/// Creates new block from header and extrinsics.
	fn new(header: Self::Header, extrinsics: Vec<Self::Extrinsic>) -> Self;
	/// Returns the hash of the block.
	fn hash(&self) -> Self::Hash {
		<<Self::Header as Header>::Hashing as Hash>::hash_of(self.header())
	}
	/// Create an encoded block from the given `header` and `extrinsics` without requiring to create an instance.
	fn encode_from(header: &Self::Header, extrinsics: &[Self::Extrinsic]) -> Vec<u8>;
}

/// Something that acts like an `Extrinsic`.
pub trait Extrinsic: Sized {
	/// The function call.
	type Call;

	/// The payload we carry for signed extrinsics.
	///
	/// Usually it will contain a `Signature` and
	/// may include some additional data that are specific to signed
	/// extrinsics.
	type SignaturePayload;

	/// Is this `Extrinsic` signed?
	/// If no information are available about signed/unsigned, `None` should be returned.
	fn is_signed(&self) -> Option<bool> { None }

	/// Create new instance of the extrinsic.
	///
	/// Extrinsics can be split into:
	/// 1. Inherents (no signature; created by validators during block production)
	/// 2. Unsigned Transactions (no signature; represent "system calls" or other special kinds of calls)
	/// 3. Signed Transactions (with signature; a regular transactions with known origin)
	fn new(_call: Self::Call, _signed_data: Option<Self::SignaturePayload>) -> Option<Self> { None }
}

/// Extract the hashing type for a block.
pub type HashFor<B> = <<B as Block>::Header as Header>::Hashing;
/// Extract the number type for a block.
pub type NumberFor<B> = <<B as Block>::Header as Header>::Number;
/// Extract the digest type for a block.
pub type DigestFor<B> = Digest<<<B as Block>::Header as Header>::Hash>;
/// Extract the digest item type for a block.
pub type DigestItemFor<B> = DigestItem<<<B as Block>::Header as Header>::Hash>;

/// A "checkable" piece of information, used by the standard Substrate Executive in order to
/// check the validity of a piece of extrinsic information, usually by verifying the signature.
/// Implement for pieces of information that require some additional context `Context` in order to be
/// checked.
pub trait Checkable<Context>: Sized {
	/// Returned if `check` succeeds.
	type Checked;

	/// Check self, given an instance of Context.
	fn check(self, c: &Context) -> Result<Self::Checked, TransactionValidityError>;
}

/// A "checkable" piece of information, used by the standard Substrate Executive in order to
/// check the validity of a piece of extrinsic information, usually by verifying the signature.
/// Implement for pieces of information that don't require additional context in order to be
/// checked.
pub trait BlindCheckable: Sized {
	/// Returned if `check` succeeds.
	type Checked;

	/// Check self.
	fn check(self) -> Result<Self::Checked, TransactionValidityError>;
}

// Every `BlindCheckable` is also a `StaticCheckable` for arbitrary `Context`.
impl<T: BlindCheckable, Context> Checkable<Context> for T {
	type Checked = <Self as BlindCheckable>::Checked;

	fn check(self, _c: &Context) -> Result<Self::Checked, TransactionValidityError> {
		BlindCheckable::check(self)
	}
}

/// Result of a module function call; either nothing (functions are only called for "side effects")
/// or an error message.
pub type DispatchResult<Error> = result::Result<(), Error>;

/// A lazy call (module function and argument values) that can be executed via its `dispatch`
/// method.
pub trait Dispatchable {
	/// Every function call from your runtime has an origin, which specifies where the extrinsic was
	/// generated from. In the case of a signed extrinsic (transaction), the origin contains an
	/// identifier for the caller. The origin can be empty in the case of an inherent extrinsic.
	type Origin;
	/// ...
	type Trait;
	/// The error type returned by this dispatchable.
	type Error: Into<crate::DispatchError>;
	/// Actually dispatch this call and result the result of it.
	fn dispatch(self, origin: Self::Origin) -> DispatchResult<Self::Error>;
}

/// Means by which a transaction may be extended. This type embodies both the data and the logic
/// that should be additionally associated with the transaction. It should be plain old data.
pub trait SignedExtension: Codec + Debug + Sync + Send + Clone + Eq + PartialEq {
	/// The type which encodes the sender identity.
	type AccountId;

	/// The type which encodes the call to be dispatched.
	type Call;

	/// Any additional data that will go into the signed payload. This may be created dynamically
	/// from the transaction using the `additional_signed` function.
	type AdditionalSigned: Encode;

	/// The type that encodes information that can be passed from pre_dispatch to post-dispatch.
	type Pre: Default;

	/// Construct any additional data that should be in the signed payload of the transaction. Can
	/// also perform any pre-signature-verification checks and return an error if needed.
	fn additional_signed(&self) -> Result<Self::AdditionalSigned, TransactionValidityError>;

	/// Validate a signed transaction for the transaction queue.
	///
	/// This function can be called frequently by the transaction queue,
	/// to obtain transaction validity against current state.
	/// It should perform all checks that determine a valid transaction,
	/// that can pay for it's execution and quickly eliminate ones
	/// that are stale or incorrect.
	///
	/// Make sure to perform the same checks in `pre_dispatch` function.
	fn validate(
		&self,
		_who: &Self::AccountId,
		_call: &Self::Call,
		_info: DispatchInfo,
		_len: usize,
	) -> TransactionValidity {
		Ok(ValidTransaction::default())
	}

	/// Do any pre-flight stuff for a signed transaction.
	///
	/// Note this function by default delegates to `validate`, so that
	/// all checks performed for the transaction queue are also performed during
	/// the dispatch phase (applying the extrinsic).
	///
	/// If you ever override this function, you need to make sure to always
	/// perform the same validation as in `validate`.
	fn pre_dispatch(
		self,
		who: &Self::AccountId,
		call: &Self::Call,
		info: DispatchInfo,
		len: usize,
	) -> Result<Self::Pre, crate::ApplyError> {
		self.validate(who, call, info, len)
			.map(|_| Self::Pre::default())
			.map_err(Into::into)
	}

	/// Validate an unsigned transaction for the transaction queue.
	///
	/// Normally the default implementation is fine since `ValidateUnsigned`
	/// is a better way of recognising and validating unsigned transactions.
	///
	/// This function can be called frequently by the transaction queue,
	/// to obtain transaction validity against current state.
	/// It should perform all checks that determine a valid unsigned transaction,
	/// and quickly eliminate ones that are stale or incorrect.
	///
	/// Make sure to perform the same checks in `pre_dispatch_unsigned` function.
	fn validate_unsigned(
		_call: &Self::Call,
		_info: DispatchInfo,
		_len: usize,
	) -> TransactionValidity {
		Ok(ValidTransaction::default())
	}

	/// Do any pre-flight stuff for a unsigned transaction.
	///
	/// Note this function by default delegates to `validate_unsigned`, so that
	/// all checks performed for the transaction queue are also performed during
	/// the dispatch phase (applying the extrinsic).
	///
	/// If you ever override this function, you need to make sure to always
	/// perform the same validation as in `validate_unsigned`.
	fn pre_dispatch_unsigned(
		call: &Self::Call,
		info: DispatchInfo,
		len: usize,
	) -> Result<Self::Pre, crate::ApplyError> {
		Self::validate_unsigned(call, info, len)
			.map(|_| Self::Pre::default())
			.map_err(Into::into)
	}

	/// Do any post-flight stuff for a transaction.
	fn post_dispatch(_pre: Self::Pre, _info: DispatchInfo, _len: usize) { }
}

/// An error that is returned by a dispatchable function of a module.
pub trait ModuleDispatchError {
	/// Convert this error to an `u8`.
	///
	/// The `u8` corresponds to the index of the variant in the error enum.
	fn as_u8(&self) -> u8;

	/// Convert the error to a `&'static str`.
	fn as_str(&self) -> &'static str;
}

#[impl_for_tuples(1, 12)]
impl<AccountId, Call> SignedExtension for Tuple {
	for_tuples!( where #( Tuple: SignedExtension<AccountId=AccountId, Call=Call> )* );
	type AccountId = AccountId;
	type Call = Call;
	for_tuples!( type AdditionalSigned = ( #( Tuple::AdditionalSigned ),* ); );
	for_tuples!( type Pre = ( #( Tuple::Pre ),* ); );

	fn additional_signed(&self) -> Result<Self::AdditionalSigned, TransactionValidityError> {
		Ok(for_tuples!( ( #( Tuple.additional_signed()? ),* ) ))
	}

	fn validate(
		&self,
		who: &Self::AccountId,
		call: &Self::Call,
		info: DispatchInfo,
		len: usize,
	) -> TransactionValidity {
		let valid = ValidTransaction::default();
		for_tuples!( #( let valid = valid.combine_with(Tuple.validate(who, call, info, len)?); )* );
		Ok(valid)
	}

	fn pre_dispatch(self, who: &Self::AccountId, call: &Self::Call, info: DispatchInfo, len: usize)
		-> Result<Self::Pre, crate::ApplyError>
	{
		Ok(for_tuples!( ( #( Tuple.pre_dispatch(who, call, info, len)? ),* ) ))
	}

	fn validate_unsigned(
		call: &Self::Call,
		info: DispatchInfo,
		len: usize,
	) -> TransactionValidity {
		let valid = ValidTransaction::default();
		for_tuples!( #( let valid = valid.combine_with(Tuple::validate_unsigned(call, info, len)?); )* );
		Ok(valid)
	}

	fn pre_dispatch_unsigned(
		call: &Self::Call,
		info: DispatchInfo,
		len: usize,
	) -> Result<Self::Pre, crate::ApplyError> {
		Ok(for_tuples!( ( #( Tuple::pre_dispatch_unsigned(call, info, len)? ),* ) ))
	}

	fn post_dispatch(
		pre: Self::Pre,
		info: DispatchInfo,
		len: usize,
	) {
		for_tuples!( #( Tuple::post_dispatch(pre.Tuple, info, len); )* )
	}
}

/// Only for bare bone testing when you don't care about signed extensions at all.
#[cfg(feature = "std")]
impl SignedExtension for () {
	type AccountId = u64;
	type AdditionalSigned = ();
	type Call = ();
	type Pre = ();
	fn additional_signed(&self) -> rstd::result::Result<(), TransactionValidityError> { Ok(()) }
}

/// An "executable" piece of information, used by the standard Substrate Executive in order to
/// enact a piece of extrinsic information by marshalling and dispatching to a named function
/// call.
///
/// Also provides information on to whom this information is attributable and an index that allows
/// each piece of attributable information to be disambiguated.
pub trait Applyable: Sized + Send + Sync {
	/// Id of the account that is responsible for this piece of information (sender).
	type AccountId: Member + MaybeDisplay;

	/// Type by which we can dispatch. Restricts the UnsignedValidator type.
	type Call;

	/// Returns a reference to the sender if any.
	fn sender(&self) -> Option<&Self::AccountId>;

	/// Checks to see if this is a valid *transaction*. It returns information on it if so.
	fn validate<V: ValidateUnsigned<Call=Self::Call>>(
		&self,
		info: DispatchInfo,
		len: usize,
	) -> TransactionValidity;

	/// Executes all necessary logic needed prior to dispatch and deconstructs into function call,
	/// index and sender.
	fn apply(
		self,
		info: DispatchInfo,
		len: usize,
	) -> crate::ApplyResult;
}

/// Auxiliary wrapper that holds an api instance and binds it to the given lifetime.
pub struct ApiRef<'a, T>(T, rstd::marker::PhantomData<&'a ()>);

impl<'a, T> From<T> for ApiRef<'a, T> {
	fn from(api: T) -> Self {
		ApiRef(api, Default::default())
	}
}

impl<'a, T> rstd::ops::Deref for ApiRef<'a, T> {
	type Target = T;

	fn deref(&self) -> &Self::Target {
		&self.0
	}
}

impl<'a, T> rstd::ops::DerefMut for ApiRef<'a, T> {
	fn deref_mut(&mut self) -> &mut T {
		&mut self.0
	}
}

/// Something that provides a runtime api.
pub trait ProvideRuntimeApi {
	/// The concrete type that provides the api.
	type Api;

	/// Returns the runtime api.
	/// The returned instance will keep track of modifications to the storage. Any successful
	/// call to an api function, will `commit` its changes to an internal buffer. Otherwise,
	/// the modifications will be `discarded`. The modifications will not be applied to the
	/// storage, even on a `commit`.
	fn runtime_api<'a>(&'a self) -> ApiRef<'a, Self::Api>;
}

/// A marker trait for something that knows the type of the runtime block.
pub trait GetRuntimeBlockType {
	/// The `RuntimeBlock` type.
	type RuntimeBlock: self::Block;
}

/// A marker trait for something that knows the type of the node block.
pub trait GetNodeBlockType {
	/// The `NodeBlock` type.
	type NodeBlock: self::Block;
}

/// Something that provides information about a runtime api.
pub trait RuntimeApiInfo {
	/// The identifier of the runtime api.
	const ID: [u8; 8];
	/// The version of the runtime api.
	const VERSION: u32;
}

/// Something that can validate unsigned extrinsics for the transaction pool.
///
/// Note that any checks done here are only used for determining the validity of
/// the transaction for the transaction pool.
/// During block execution phase one need to perform the same checks anyway,
/// since this function is not being called.
pub trait ValidateUnsigned {
	/// The call to validate
	type Call;

	/// Return the validity of the call
	///
	/// This doesn't execute any side-effects; it merely checks
	/// whether the transaction would panic if it were included or not.
	///
	/// Changes made to storage should be discarded by caller.
	fn validate_unsigned(call: &Self::Call) -> TransactionValidity;
}

/// Opaque datatype that may be destructured into a series of raw byte slices (which represent
/// individual keys).
pub trait OpaqueKeys: Clone {
	/// Types bound to this opaque keys that provide the key type ids returned.
	type KeyTypeIdProviders;

	/// Return the key-type IDs supported by this set.
	fn key_ids() -> &'static [crate::KeyTypeId];
	/// Get the raw bytes of key with key-type ID `i`.
	fn get_raw(&self, i: super::KeyTypeId) -> &[u8];
	/// Get the decoded key with index `i`.
	fn get<T: Decode>(&self, i: super::KeyTypeId) -> Option<T> {
		T::decode(&mut self.get_raw(i)).ok()
	}
	/// Verify a proof of ownership for the keys.
	fn ownership_proof_is_valid(&self, _proof: &[u8]) -> bool { true }
}

/// Input that adds infinite number of zero after wrapped input.
struct TrailingZeroInput<'a>(&'a [u8]);

impl<'a> codec::Input for TrailingZeroInput<'a> {
	fn remaining_len(&mut self) -> Result<Option<usize>, codec::Error> {
		Ok(None)
	}

	fn read(&mut self, into: &mut [u8]) -> Result<(), codec::Error> {
		let len_from_inner = into.len().min(self.0.len());
		into[..len_from_inner].copy_from_slice(&self.0[..len_from_inner]);
		for i in &mut into[len_from_inner..] {
			*i = 0;
		}
		self.0 = &self.0[len_from_inner..];

		Ok(())
	}
}

/// This type can be converted into and possibly from an AccountId (which itself is generic).
pub trait AccountIdConversion<AccountId>: Sized {
	/// Convert into an account ID. This is infallible.
	fn into_account(&self) -> AccountId { self.into_sub_account(&()) }

	/// Try to convert an account ID into this type. Might not succeed.
	fn try_from_account(a: &AccountId) -> Option<Self> {
		Self::try_from_sub_account::<()>(a).map(|x| x.0)
	}

	/// Convert this value amalgamated with the a secondary "sub" value into an account ID. This is
	/// infallible.
	///
	/// NOTE: The account IDs from this and from `into_account` are *not* guaranteed to be distinct
	/// for any given value of `self`, nor are different invocations to this with different types
	/// `T`. For example, the following will all encode to the same account ID value:
	/// - `self.into_sub_account(0u32)`
	/// - `self.into_sub_account(vec![0u8; 0])`
	/// - `self.into_account()`
	fn into_sub_account<S: Encode>(&self, sub: S) -> AccountId;

	/// Try to convert an account ID into this type. Might not succeed.
	fn try_from_sub_account<S: Decode>(x: &AccountId) -> Option<(Self, S)>;
}

/// Format is TYPE_ID ++ encode(parachain ID) ++ 00.... where 00... is indefinite trailing zeroes to
/// fill AccountId.
impl<T: Encode + Decode + Default, Id: Encode + Decode + TypeId> AccountIdConversion<T> for Id {
	fn into_sub_account<S: Encode>(&self, sub: S) -> T {
		(Id::TYPE_ID, self, sub).using_encoded(|b|
			T::decode(&mut TrailingZeroInput(b))
		).unwrap_or_default()
	}

	fn try_from_sub_account<S: Decode>(x: &T) -> Option<(Self, S)> {
		x.using_encoded(|d| {
			if &d[0..4] != Id::TYPE_ID { return None }
			let mut cursor = &d[4..];
			let result = Decode::decode(&mut cursor).ok()?;
			if cursor.iter().all(|x| *x == 0) {
				Some(result)
			} else {
				None
			}
		})
	}
}

/// Calls a given macro a number of times with a set of fixed params and an incrementing numeral.
/// e.g.
/// ```nocompile
/// count!(println ("{}",) foo, bar, baz);
/// // Will result in three `println!`s: "0", "1" and "2".
/// ```
#[macro_export]
macro_rules! count {
	($f:ident ($($x:tt)*) ) => ();
	($f:ident ($($x:tt)*) $x1:tt) => { $f!($($x)* 0); };
	($f:ident ($($x:tt)*) $x1:tt, $x2:tt) => { $f!($($x)* 0); $f!($($x)* 1); };
	($f:ident ($($x:tt)*) $x1:tt, $x2:tt, $x3:tt) => { $f!($($x)* 0); $f!($($x)* 1); $f!($($x)* 2); };
	($f:ident ($($x:tt)*) $x1:tt, $x2:tt, $x3:tt, $x4:tt) => {
		$f!($($x)* 0); $f!($($x)* 1); $f!($($x)* 2); $f!($($x)* 3);
	};
	($f:ident ($($x:tt)*) $x1:tt, $x2:tt, $x3:tt, $x4:tt, $x5:tt) => {
		$f!($($x)* 0); $f!($($x)* 1); $f!($($x)* 2); $f!($($x)* 3); $f!($($x)* 4);
	};
}

/// Implement `OpaqueKeys` for a described struct.
///
/// Every field type must implement [`BoundToRuntimeAppPublic`](crate::BoundToRuntimeAppPublic).
/// `KeyTypeIdProviders` is set to the types given as fields.
///
/// ```rust
/// use sr_primitives::{
/// 	impl_opaque_keys, KeyTypeId, BoundToRuntimeAppPublic, app_crypto::{sr25519, ed25519}
/// };
///
/// pub struct KeyModule;
/// impl BoundToRuntimeAppPublic for KeyModule { type Public = ed25519::AppPublic; }
///
/// pub struct KeyModule2;
/// impl BoundToRuntimeAppPublic for KeyModule2 { type Public = sr25519::AppPublic; }
///
/// impl_opaque_keys! {
/// 	pub struct Keys {
/// 		pub key_module: KeyModule,
/// 		pub key_module2: KeyModule2,
/// 	}
/// }
/// ```
#[macro_export]
macro_rules! impl_opaque_keys {
	(
		pub struct $name:ident {
			$(
				pub $field:ident: $type:ty,
			)*
		}
	) => {
		#[derive(
			Default, Clone, PartialEq, Eq,
			$crate::codec::Encode,
			$crate::codec::Decode,
			$crate::RuntimeDebug,
		)]
		#[cfg_attr(feature = "std", derive($crate::serde::Serialize, $crate::serde::Deserialize))]
		pub struct $name {
			$(
				pub $field: <$type as $crate::BoundToRuntimeAppPublic>::Public,
			)*
		}

		impl $name {
			/// Generate a set of keys with optionally using the given seed.
			///
			/// The generated key pairs are stored in the keystore.
			///
			/// Returns the concatenated SCALE encoded public keys.
			pub fn generate(seed: Option<$crate::rstd::vec::Vec<u8>>) -> $crate::rstd::vec::Vec<u8> {
				let keys = Self{
					$(
<<<<<<< HEAD
						$field: <$type as $crate::app_crypto::RuntimeAppPublic>::generate_pair(
							seed.clone(),
						),
=======
						$field: <
							<
								$type as $crate::BoundToRuntimeAppPublic
							>::Public as $crate::RuntimeAppPublic
						>::generate_pair(seed),
>>>>>>> 23c19561
					)*
				};
				$crate::codec::Encode::encode(&keys)
			}
		}

		impl $crate::traits::OpaqueKeys for $name {
			type KeyTypeIdProviders = ( $( $type, )* );

			fn key_ids() -> &'static [$crate::KeyTypeId] {
				&[
					$(
						<
							<
								$type as $crate::BoundToRuntimeAppPublic
							>::Public as $crate::RuntimeAppPublic
						>::ID
					),*
				]
			}

			fn get_raw(&self, i: $crate::KeyTypeId) -> &[u8] {
				match i {
					$(
						i if i == <
							<
								$type as $crate::BoundToRuntimeAppPublic
							>::Public as $crate::RuntimeAppPublic
						>::ID =>
							self.$field.as_ref(),
					)*
					_ => &[],
				}
			}
		}
	};
}

/// Trait for things which can be printed from the runtime.
pub trait Printable {
	/// Print the object.
	fn print(&self);
}

impl Printable for u8 {
	fn print(&self) {
		(*self as u64).print()
	}
}

impl Printable for u32 {
	fn print(&self) {
		(*self as u64).print()
	}
}

impl Printable for usize {
	fn print(&self) {
		(*self as u64).print()
	}
}

impl Printable for u64 {
	fn print(&self) {
		runtime_io::misc::print_num(*self);
	}
}

impl Printable for &[u8] {
	fn print(&self) {
		runtime_io::misc::print_hex(self);
	}
}

impl Printable for &str {
	fn print(&self) {
		runtime_io::misc::print_utf8(self.as_bytes());
	}
}

#[impl_for_tuples(1, 12)]
impl Printable for Tuple {
	fn print(&self) {
		for_tuples!( #( Tuple.print(); )* )
	}
}

#[cfg(test)]
mod tests {
	use super::AccountIdConversion;
	use crate::codec::{Encode, Decode, Input};

	mod t {
		use primitives::crypto::KeyTypeId;
		use app_crypto::{app_crypto, sr25519};
		app_crypto!(sr25519, KeyTypeId(*b"test"));
	}

	#[test]
	fn app_verify_works() {
		use t::*;
		use super::AppVerify;

		let s = Signature::default();
		let _ = s.verify(&[0u8; 100][..], &Public::default());
	}

	#[derive(Encode, Decode, Default, PartialEq, Debug)]
	struct U32Value(u32);
	impl super::TypeId for U32Value {
		const TYPE_ID: [u8; 4] = [0x0d, 0xf0, 0xfe, 0xca];
	}
	// cafef00d

	#[derive(Encode, Decode, Default, PartialEq, Debug)]
	struct U16Value(u16);
	impl super::TypeId for U16Value {
		const TYPE_ID: [u8; 4] = [0xfe, 0xca, 0x0d, 0xf0];
	}
	// f00dcafe

	type AccountId = u64;

	#[test]
	fn into_account_should_work() {
		let r: AccountId = U32Value::into_account(&U32Value(0xdeadbeef));
		assert_eq!(r, 0x_deadbeef_cafef00d);
	}

	#[test]
	fn try_from_account_should_work() {
		let r = U32Value::try_from_account(&0x_deadbeef_cafef00d_u64);
		assert_eq!(r.unwrap(), U32Value(0xdeadbeef));
	}

	#[test]
	fn into_account_with_fill_should_work() {
		let r: AccountId = U16Value::into_account(&U16Value(0xc0da));
		assert_eq!(r, 0x_0000_c0da_f00dcafe);
	}

	#[test]
	fn try_from_account_with_fill_should_work() {
		let r = U16Value::try_from_account(&0x0000_c0da_f00dcafe_u64);
		assert_eq!(r.unwrap(), U16Value(0xc0da));
	}

	#[test]
	fn bad_try_from_account_should_fail() {
		let r = U16Value::try_from_account(&0x0000_c0de_baadcafe_u64);
		assert!(r.is_none());
		let r = U16Value::try_from_account(&0x0100_c0da_f00dcafe_u64);
		assert!(r.is_none());
	}

	#[test]
	fn trailing_zero_should_work() {
		let mut t = super::TrailingZeroInput(&[1, 2, 3]);
		assert_eq!(t.remaining_len(), Ok(None));
		let mut buffer = [0u8; 2];
		assert_eq!(t.read(&mut buffer), Ok(()));
		assert_eq!(t.remaining_len(), Ok(None));
		assert_eq!(buffer, [1, 2]);
		assert_eq!(t.read(&mut buffer), Ok(()));
		assert_eq!(t.remaining_len(), Ok(None));
		assert_eq!(buffer, [3, 0]);
		assert_eq!(t.read(&mut buffer), Ok(()));
		assert_eq!(t.remaining_len(), Ok(None));
		assert_eq!(buffer, [0, 0]);
	}
}<|MERGE_RESOLUTION|>--- conflicted
+++ resolved
@@ -1142,17 +1142,11 @@
 			pub fn generate(seed: Option<$crate::rstd::vec::Vec<u8>>) -> $crate::rstd::vec::Vec<u8> {
 				let keys = Self{
 					$(
-<<<<<<< HEAD
-						$field: <$type as $crate::app_crypto::RuntimeAppPublic>::generate_pair(
-							seed.clone(),
-						),
-=======
 						$field: <
 							<
 								$type as $crate::BoundToRuntimeAppPublic
 							>::Public as $crate::RuntimeAppPublic
-						>::generate_pair(seed),
->>>>>>> 23c19561
+						>::generate_pair(seed.clone()),
 					)*
 				};
 				$crate::codec::Encode::encode(&keys)
