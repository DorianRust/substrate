--- conflicted
+++ resolved
@@ -84,25 +84,15 @@
 
 impl Verify for primitives::ed25519::Signature {
 	type Signer = primitives::ed25519::Public;
-<<<<<<< HEAD
-	fn verify<L: Lazy<[u8]>>(&self, mut msg: L, signer: &Self::Signer) -> bool {
+	fn verify<L: Lazy<[u8]>>(&self, mut msg: L, signer: &primitives::ed25519::Public) -> bool {
 		runtime_io::crypto::ed25519_verify(self, msg.get(), signer)
-=======
-	fn verify<L: Lazy<[u8]>>(&self, mut msg: L, signer: &primitives::ed25519::Public) -> bool {
-		runtime_io::ed25519_verify(self, msg.get(), signer)
->>>>>>> ee4d5dd7
 	}
 }
 
 impl Verify for primitives::sr25519::Signature {
 	type Signer = primitives::sr25519::Public;
-<<<<<<< HEAD
-	fn verify<L: Lazy<[u8]>>(&self, mut msg: L, signer: &Self::Signer) -> bool {
+	fn verify<L: Lazy<[u8]>>(&self, mut msg: L, signer: &primitives::sr25519::Public) -> bool {
 		runtime_io::crypto::sr25519_verify(self, msg.get(), signer)
-=======
-	fn verify<L: Lazy<[u8]>>(&self, mut msg: L, signer: &primitives::sr25519::Public) -> bool {
-		runtime_io::sr25519_verify(self, msg.get(), signer)
->>>>>>> ee4d5dd7
 	}
 }
 
@@ -541,17 +531,11 @@
 /// You can also create a `new` one from those fields.
 pub trait Header: Clone + Send + Sync + Codec + Eq + MaybeSerialize + Debug + 'static {
 	/// Header number.
-<<<<<<< HEAD
-	type Number: Member + MaybeSerializeDebug + rstd::hash::Hash + Copy + MaybeDisplay + SimpleArithmetic + Codec;
-	/// Header hash type
-	type Hash: Member + MaybeSerializeDebug + rstd::hash::Hash + Copy + MaybeDisplay + Default + SimpleBitOps + Codec + AsRef<[u8]> + AsMut<[u8]>;
-=======
 	type Number: Member + MaybeSerializeDeserialize + Debug + rstd::hash::Hash
 		+ Copy + MaybeDisplay + SimpleArithmetic + Codec;
 	/// Header hash type
 	type Hash: Member + MaybeSerializeDeserialize + Debug + rstd::hash::Hash
 		+ Copy + MaybeDisplay + Default + SimpleBitOps + Codec + AsRef<[u8]> + AsMut<[u8]>;
->>>>>>> ee4d5dd7
 	/// Hashing algorithm
 	type Hashing: Hash<Output = Self::Hash>;
 
@@ -605,12 +589,8 @@
 	/// Header type.
 	type Header: Header<Hash=Self::Hash>;
 	/// Block hash type.
-<<<<<<< HEAD
-	type Hash: Member + MaybeSerializeDebug + rstd::hash::Hash + Copy + MaybeDisplay + Default + SimpleBitOps + Codec + AsRef<[u8]> + AsMut<[u8]>;
-=======
 	type Hash: Member + MaybeSerializeDeserialize + Debug + rstd::hash::Hash
 		+ Copy + MaybeDisplay + Default + SimpleBitOps + Codec + AsRef<[u8]> + AsMut<[u8]>;
->>>>>>> ee4d5dd7
 
 	/// Returns a reference to the header.
 	fn header(&self) -> &Self::Header;
@@ -1228,11 +1208,7 @@
 #[impl_for_tuples(1, 12)]
 impl Printable for Tuple {
 	fn print(&self) {
-<<<<<<< HEAD
-		runtime_io::misc::print_num(*self);
-=======
 		for_tuples!( #( Tuple.print(); )* )
->>>>>>> ee4d5dd7
 	}
 }
 
