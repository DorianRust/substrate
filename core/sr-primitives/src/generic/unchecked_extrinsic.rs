--- conflicted
+++ resolved
@@ -16,13 +16,8 @@
 
 //! Generic implementation of an unchecked (pre-verification) extrinsic.
 
-use rstd::prelude::*;
-<<<<<<< HEAD
+use rstd::{fmt, prelude::*};
 use runtime_io::hashing::blake2_256;
-=======
-use rstd::fmt;
-use runtime_io::blake2_256;
->>>>>>> ee4d5dd7
 use codec::{Decode, Encode, EncodeLike, Input, Error};
 use crate::{
 	traits::{self, Member, MaybeDisplay, SignedExtension, Checkable, Extrinsic, IdentifyAccount},
