--- conflicted
+++ resolved
@@ -315,13 +315,8 @@
 	}
 
 	fn storage_changes_root(&mut self, parent_hash: H::Out) -> Result<Option<H::Out>, ()> {
-<<<<<<< HEAD
-		let _guard = panic_handler::AbortGuard::new(true);
+		let _guard = panic_handler::AbortGuard::force_abort();
 		self.changes_trie_transaction = build_changes_trie::<_, H, N>(
-=======
-		let _guard = panic_handler::AbortGuard::force_abort();
-		self.changes_trie_transaction = build_changes_trie::<_, T, H, N>(
->>>>>>> 04ef6fa2
 			self.backend,
 			self.changes_trie_state.clone(),
 			self.overlay,
