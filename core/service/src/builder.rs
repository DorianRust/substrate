--- conflicted
+++ resolved
@@ -14,7 +14,7 @@
 // You should have received a copy of the GNU General Public License
 // along with Substrate.  If not, see <http://www.gnu.org/licenses/>.
 
-use crate::{Service, NetworkStatus, NetworkState, error::{self, Error}, DEFAULT_PROTOCOL_ID};
+use crate::{Service, NetworkStatus, NetworkState, error::Error, DEFAULT_PROTOCOL_ID};
 use crate::{SpawnTaskHandle, start_rpc_servers, build_network_future, TransactionPoolAdapter};
 use crate::status_sinks;
 use crate::config::Configuration;
@@ -76,7 +76,6 @@
 	backend: Arc<Backend>,
 	keystore: Arc<RwLock<Keystore>>,
 	fetcher: Option<TFchr>,
-	remote_blockchain: Option<Arc<dyn RemoteBlockchain<TBl>>>,
 	select_chain: Option<TSc>,
 	import_queue: TImpQu,
 	finality_proof_request_builder: Option<TFprb>,
@@ -196,7 +195,6 @@
 			backend,
 			keystore,
 			fetcher: None,
-			remote_blockchain: None,
 			select_chain: None,
 			import_queue: (),
 			finality_proof_request_builder: None,
@@ -257,14 +255,6 @@
 			&config.chain_spec,
 			executor,
 		)?);
-<<<<<<< HEAD
-		let rpc_builder = LightRpcBuilder {
-			client: client.clone(),
-			remote_blockchain: remote_blockchain.clone(),
-			fetcher: fetcher.clone(),
-		};
-=======
->>>>>>> cc5294b7
 
 		Ok(ServiceBuilder {
 			config,
@@ -272,7 +262,6 @@
 			backend,
 			keystore,
 			fetcher: Some(fetcher.clone()),
-			remote_blockchain: Some(remote_blockchain),
 			select_chain: None,
 			import_queue: (),
 			finality_proof_request_builder: None,
@@ -287,12 +276,7 @@
 	}
 }
 
-<<<<<<< HEAD
-impl<TBl, TRtApi, TCfg, TGen, TCSExt, TCl, TFchr, TSc,
-	TImpQu, TFprb, TFpp, TNetP, TExPool, TRpc, TRpcB, Backend>
-=======
 impl<TBl, TRtApi, TCfg, TGen, TCSExt, TCl, TFchr, TSc, TImpQu, TFprb, TFpp, TNetP, TExPool, TRpc, Backend>
->>>>>>> cc5294b7
 	ServiceBuilder<TBl, TRtApi, TCfg, TGen, TCSExt, TCl, TFchr, TSc, TImpQu, TFprb, TFpp,
 		TNetP, TExPool, TRpc, Backend> {
 
@@ -327,7 +311,6 @@
 			backend: self.backend,
 			keystore: self.keystore,
 			fetcher: self.fetcher,
-			remote_blockchain: self.remote_blockchain,
 			select_chain,
 			import_queue: self.import_queue,
 			finality_proof_request_builder: self.finality_proof_request_builder,
@@ -371,7 +354,6 @@
 			backend: self.backend,
 			keystore: self.keystore,
 			fetcher: self.fetcher,
-			remote_blockchain: self.remote_blockchain,
 			select_chain: self.select_chain,
 			import_queue,
 			finality_proof_request_builder: self.finality_proof_request_builder,
@@ -399,7 +381,6 @@
 			backend: self.backend,
 			keystore: self.keystore,
 			fetcher: self.fetcher,
-			remote_blockchain: self.remote_blockchain,
 			select_chain: self.select_chain,
 			import_queue: self.import_queue,
 			finality_proof_request_builder: self.finality_proof_request_builder,
@@ -442,7 +423,6 @@
 			backend: self.backend,
 			keystore: self.keystore,
 			fetcher: self.fetcher,
-			remote_blockchain: self.remote_blockchain,
 			select_chain: self.select_chain,
 			import_queue: self.import_queue,
 			finality_proof_request_builder: self.finality_proof_request_builder,
@@ -509,7 +489,6 @@
 			backend: self.backend,
 			keystore: self.keystore,
 			fetcher: self.fetcher,
-			remote_blockchain: self.remote_blockchain,
 			select_chain: self.select_chain,
 			import_queue,
 			finality_proof_request_builder: fprb,
@@ -552,18 +531,13 @@
 			Option<TFchr>,
 		) -> Result<UExPool, Error>
 	) -> Result<ServiceBuilder<TBl, TRtApi, TCfg, TGen, TCSExt, TCl, TFchr, TSc, TImpQu, TFprb, TFpp,
-<<<<<<< HEAD
-		TNetP, UExPool, TRpc, TRpcB, Backend>, Error>
-	where TFchr: Clone {
+		TNetP, UExPool, TRpc, Backend>, Error>
+	where TSc: Clone, TFchr: Clone {
 		let transaction_pool = transaction_pool_builder(
 			self.config.transaction_pool.clone(),
 			self.client.clone(),
 			self.fetcher.clone(),
 		)?;
-=======
-		TNetP, UExPool, TRpc, Backend>, Error> {
-		let transaction_pool = transaction_pool_builder(self.config.transaction_pool.clone(), self.client.clone())?;
->>>>>>> cc5294b7
 
 		Ok(ServiceBuilder {
 			config: self.config,
@@ -571,7 +545,6 @@
 			backend: self.backend,
 			keystore: self.keystore,
 			fetcher: self.fetcher,
-			remote_blockchain: self.remote_blockchain,
 			select_chain: self.select_chain,
 			import_queue: self.import_queue,
 			finality_proof_request_builder: self.finality_proof_request_builder,
@@ -595,19 +568,14 @@
 			Option<Arc<dyn RemoteBlockchain<TBl>>>,
 		) -> Result<URpc, Error>,
 	) -> Result<ServiceBuilder<TBl, TRtApi, TCfg, TGen, TCSExt, TCl, TFchr, TSc, TImpQu, TFprb, TFpp,
-<<<<<<< HEAD
-		TNetP, TExPool, URpc, TRpcB, Backend>, Error>
-	where TFchr: Clone {
+		TNetP, TExPool, URpc, Backend>, Error>
+	where TSc: Clone, TFchr: Clone {
 		let rpc_extensions = rpc_ext_builder(
 			self.client.clone(),
 			self.transaction_pool.clone(),
 			self.fetcher.clone(),
-			self.remote_blockchain.clone(),
+			self.remote_backend.clone(),
 		)?;
-=======
-		TNetP, TExPool, URpc, Backend>, Error> {
-		let rpc_extensions = rpc_ext_builder(self.client.clone(), self.transaction_pool.clone());
->>>>>>> cc5294b7
 
 		Ok(ServiceBuilder {
 			config: self.config,
@@ -615,7 +583,6 @@
 			backend: self.backend,
 			keystore: self.keystore,
 			fetcher: self.fetcher,
-			remote_blockchain: self.remote_blockchain,
 			select_chain: self.select_chain,
 			import_queue: self.import_queue,
 			finality_proof_request_builder: self.finality_proof_request_builder,
@@ -629,111 +596,6 @@
 		})
 	}
 
-<<<<<<< HEAD
-		/// Adds a dht event sender to builder to be used by the network to send dht events to the authority discovery
-		/// module.
-		pub fn with_dht_event_tx(
-			self,
-			dht_event_tx: mpsc::Sender<DhtEvent>,
-		) -> Result<ServiceBuilder<TBl, TRtApi, TCfg, TGen, TCSExt, TCl, TFchr, TSc, TImpQu, TFprb, TFpp,
-								   TNetP, TExPool, TRpc, TRpcB, Backend>, Error> {
-			Ok(ServiceBuilder {
-				config: self.config,
-				client: self.client,
-				backend: self.backend,
-				keystore: self.keystore,
-				fetcher: self.fetcher,
-				remote_blockchain: self.remote_blockchain,
-				select_chain: self.select_chain,
-				import_queue: self.import_queue,
-				finality_proof_request_builder: self.finality_proof_request_builder,
-				finality_proof_provider: self.finality_proof_provider,
-				network_protocol: self.network_protocol,
-				transaction_pool: self.transaction_pool,
-				rpc_extensions: self.rpc_extensions,
-				rpc_builder: self.rpc_builder,
-				dht_event_tx: Some(dht_event_tx),
-				marker: self.marker,
-			})
-		}
-}
-
-/// RPC handlers builder.
-pub trait RpcBuilder<TBl: BlockT, TBackend, TExec, TRtApi> {
-	/// Build chain RPC handler.
-	fn build_chain(&self, subscriptions: rpc::Subscriptions) -> rpc::chain::Chain<TBackend, TExec, TBl, TRtApi>;
-	/// Build state RPC handler.
-	fn build_state(&self, subscriptions: rpc::Subscriptions) -> rpc::state::State<TBackend, TExec, TBl, TRtApi>;
-}
-
-/// RPC handlers builder for full nodes.
-pub struct FullRpcBuilder<TBl: BlockT, TRtApi, TExecDisp> {
-	client: Arc<TFullClient<TBl, TRtApi, TExecDisp>>,
-}
-
-impl<TBl, TRtApi, TExecDisp> RpcBuilder<TBl, TFullBackend<TBl>, TFullCallExecutor<TBl, TExecDisp>, TRtApi>
-	for
-		FullRpcBuilder<TBl, TRtApi, TExecDisp>
-	where
-		TBl: BlockT<Hash=H256>,
-		TRtApi: 'static + Send + Sync,
-		TExecDisp: 'static + NativeExecutionDispatch,
-		TFullClient<TBl, TRtApi, TExecDisp>: ProvideRuntimeApi,
-		<TFullClient<TBl, TRtApi, TExecDisp> as ProvideRuntimeApi>::Api: runtime_api::Metadata<TBl>,
-{
-	fn build_chain(
-		&self,
-		subscriptions: rpc::Subscriptions,
-	) -> rpc::chain::Chain<TFullBackend<TBl>, TFullCallExecutor<TBl, TExecDisp>, TBl, TRtApi> {
-		rpc::chain::new_full(self.client.clone(), subscriptions)
-	}
-
-	fn build_state(
-		&self,
-		subscriptions: rpc::Subscriptions,
-	) -> rpc::state::State<TFullBackend<TBl>, TFullCallExecutor<TBl, TExecDisp>, TBl, TRtApi> {
-		rpc::state::new_full(self.client.clone(), subscriptions)
-	}
-}
-
-/// RPC handlers builder for light nodes.
-pub struct LightRpcBuilder<TBl: BlockT<Hash=H256>, TRtApi, TExecDisp> {
-	client: Arc<TLightClient<TBl, TRtApi, TExecDisp>>,
-	remote_blockchain: Arc<dyn RemoteBlockchain<TBl>>,
-	fetcher: Arc<network::OnDemand<TBl>>,
-}
-
-impl<TBl, TRtApi, TExecDisp> RpcBuilder<TBl, TLightBackend<TBl>, TLightCallExecutor<TBl, TExecDisp>, TRtApi>
-	for
-		LightRpcBuilder<TBl, TRtApi, TExecDisp>
-	where
-		TBl: BlockT<Hash=H256>,
-		TRtApi: 'static + Send + Sync,
-		TExecDisp: 'static + NativeExecutionDispatch,
-{
-	fn build_chain(
-		&self,
-		subscriptions: rpc::Subscriptions,
-	) -> rpc::chain::Chain<TLightBackend<TBl>, TLightCallExecutor<TBl, TExecDisp>, TBl, TRtApi> {
-		rpc::chain::new_light(
-			self.client.clone(),
-			subscriptions,
-			self.remote_blockchain.clone(),
-			self.fetcher.clone(),
-		)
-	}
-
-	fn build_state(
-		&self,
-		subscriptions: rpc::Subscriptions,
-	) -> rpc::state::State<TLightBackend<TBl>, TLightCallExecutor<TBl, TExecDisp>, TBl, TRtApi> {
-		rpc::state::new_light(
-			self.client.clone(),
-			subscriptions,
-			self.remote_blockchain.clone(),
-			self.fetcher.clone(),
-		)
-=======
 	/// Adds a dht event sender to builder to be used by the network to send dht events to the authority discovery
 	/// module.
 	pub fn with_dht_event_tx(
@@ -758,7 +620,6 @@
 			dht_event_tx: Some(dht_event_tx),
 			marker: self.marker,
 		})
->>>>>>> cc5294b7
 	}
 }
 
@@ -829,12 +690,7 @@
 	}
 }
 
-<<<<<<< HEAD
-impl<TBl, TRtApi, TCfg, TGen, TCSExt, TBackend, TExec, TFchr, TSc,
-	TImpQu, TFprb, TFpp, TNetP, TExPool, TRpc, TRpcB>
-=======
 impl<TBl, TRtApi, TCfg, TGen, TCSExt, TBackend, TExec, TFchr, TSc, TImpQu, TFprb, TFpp, TNetP, TExPool, TRpc>
->>>>>>> cc5294b7
 	ServiceBuilderExport for ServiceBuilder<TBl, TRtApi, TCfg, TGen, TCSExt, Client<TBackend, TExec, TBl, TRtApi>,
 		TFchr, TSc, TImpQu, TFprb, TFpp, TNetP, TExPool, TRpc, TBackend>
 where
@@ -857,12 +713,7 @@
 	}
 }
 
-<<<<<<< HEAD
-impl<TBl, TRtApi, TCfg, TGen, TCSExt, TBackend, TExec, TFchr, TSc,
-	TImpQu, TFprb, TFpp, TNetP, TExPool, TRpc, TRpcB>
-=======
 impl<TBl, TRtApi, TCfg, TGen, TCSExt, TBackend, TExec, TFchr, TSc, TImpQu, TFprb, TFpp, TNetP, TExPool, TRpc>
->>>>>>> cc5294b7
 	ServiceBuilderRevert for ServiceBuilder<TBl, TRtApi, TCfg, TGen, TCSExt, Client<TBackend, TExec, TBl, TRtApi>,
 		TFchr, TSc, TImpQu, TFprb, TFpp, TNetP, TExPool, TRpc, TBackend>
 where
@@ -881,11 +732,7 @@
 	}
 }
 
-<<<<<<< HEAD
-impl<TBl, TRtApi, TCfg, TGen, TCSExt, TBackend, TExec, TSc, TImpQu, TNetP, TExPool, TRpc, TRpcB>
-=======
-impl<TBl, TRtApi, TCfg, TGen, TCSExt, TBackend, TExec, TSc, TImpQu, TNetP, TExPoolApi, TRpc>
->>>>>>> cc5294b7
+impl<TBl, TRtApi, TCfg, TGen, TCSExt, TBackend, TExec, TSc, TImpQu, TNetP, TExPool, TRpc>
 ServiceBuilder<
 	TBl,
 	TRtApi,
@@ -942,12 +789,7 @@
 			marker: _,
 			mut config,
 			client,
-<<<<<<< HEAD
-			fetcher,
-			remote_blockchain,
-=======
 			fetcher: on_demand,
->>>>>>> cc5294b7
 			backend,
 			keystore,
 			select_chain,
@@ -966,30 +808,6 @@
 			config.dev_key_seed.clone().map(|s| vec![s]).unwrap_or_default()
 		)?;
 
-<<<<<<< HEAD
-		new_impl!(
-			TBl,
-			config,
-			move |_| -> Result<_, Error> {
-				Ok((
-					client,
-					fetcher,
-					remote_blockchain,
-					backend,
-					keystore,
-					select_chain,
-					import_queue,
-					finality_proof_request_builder,
-					finality_proof_provider,
-					network_protocol,
-					transaction_pool,
-					rpc_extensions,
-					dht_event_tx,
-				))
-			},
-			|n, o, p, ns, v| offchain_workers(n, o, p, ns, v),
-			|c, ssb, si, te, tp, ext, ks| start_rpc(&rpc_builder, c, ssb, si, te, tp, ext, ks),
-=======
 		let (signal, exit) = exit_future::signal();
 
 		// List of asynchronous tasks to spawn. We collect them, then spawn them all at once.
@@ -1065,7 +883,6 @@
 		{
 			// block notifications
 			let txpool = Arc::downgrade(&transaction_pool);
-			let wclient = Arc::downgrade(&client);
 			let offchain = offchain_workers.as_ref().map(Arc::downgrade);
 			let to_spawn_tx_ = to_spawn_tx.clone();
 			let network_state_info: Arc<dyn NetworkStateInfo + Send + Sync> = network.clone();
@@ -1077,14 +894,13 @@
 					let number = *notification.header.number();
 					let txpool = txpool.upgrade();
 
-					if let (Some(txpool), Some(client)) = (txpool.as_ref(), wclient.upgrade()) {
-						let future = maintain_transaction_pool(
+					if let Some(txpool) = txpool.as_ref() {
+						use futures03::TryFutureExt;
+						let future = txpool.maintain(
 							&BlockId::hash(notification.hash),
-							&client,
-							&*txpool,
 							&notification.retracted,
-						).map_err(|e| warn!("Pool error processing new block: {:?}", e))?;
-						let _ = to_spawn_tx_.unbounded_send(future);
+						).map(|_| Ok(())).compat();
+						let _ = to_spawn_tx_.unbounded_send(Box::new(future));
 					}
 
 					let offchain = offchain.as_ref().and_then(|o| o.upgrade());
@@ -1257,7 +1073,6 @@
 			system_rpc_rx,
 			has_bootnodes,
 			dht_event_tx,
->>>>>>> cc5294b7
 		)
 			.map_err(|_| ())
 			.select(exit.clone())
@@ -1327,227 +1142,4 @@
 			marker: PhantomData::<TBl>,
 		})
 	}
-}
-
-<<<<<<< HEAD
-
-pub(crate) fn start_rpc<Api, Backend, Block, Executor, ExPool, RpcB>(
-	rpc_builder: &RpcB,
-	client: Arc<Client<Backend, Executor, Block, Api>>,
-	system_send_back: futures03::channel::mpsc::UnboundedSender<rpc::system::Request<Block>>,
-	rpc_system_info: SystemInfo,
-	task_executor: TaskExecutor,
-	transaction_pool: Arc<ExPool>,
-	rpc_extensions: impl rpc::RpcExtension<rpc::Metadata>,
-	keystore: KeyStorePtr,
-) -> rpc_servers::RpcHandler<rpc::Metadata>
-where
-	Block: BlockT<Hash = <Blake2Hasher as primitives::Hasher>::Out>,
-	Backend: client::backend::Backend<Block, Blake2Hasher> + 'static,
-	Client<Backend, Executor, Block, Api>: ProvideRuntimeApi,
-	<Client<Backend, Executor, Block, Api> as ProvideRuntimeApi>::Api:
-		runtime_api::Metadata<Block> + session::SessionKeys<Block>,
-	Api: Send + Sync + 'static,
-	Executor: client::CallExecutor<Block, Blake2Hasher> + Send + Sync + Clone + 'static,
-	ExPool: TransactionPool<Hash = Block::Hash, Block = Block> + 'static,
-	RpcB: RpcBuilder<Block, Backend, Executor, Api>,
-{
-	use rpc::{chain, state, author, system};
-	let subscriptions = rpc::Subscriptions::new(task_executor);
-	let chain = rpc_builder.build_chain(subscriptions.clone());
-	let state = rpc_builder.build_state(subscriptions.clone());
-	let author = rpc::author::Author::new(
-		client,
-		transaction_pool,
-		subscriptions,
-		keystore,
-	);
-	let system = system::System::new(rpc_system_info, system_send_back);
-
-	rpc_servers::rpc_handler((
-		state::StateApi::to_delegate(state),
-		chain::ChainApi::to_delegate(chain),
-		author::AuthorApi::to_delegate(author),
-		system::SystemApi::to_delegate(system),
-		rpc_extensions,
-	))
-}
-
-pub(crate) fn offchain_workers<Api, Backend, Block, Executor, ExPool>(
-	number: &NumberFor<Block>,
-	offchain: &offchain::OffchainWorkers<
-		Client<Backend, Executor, Block, Api>,
-		<Backend as client::backend::Backend<Block, Blake2Hasher>>::OffchainStorage,
-		Block
-	>,
-	pool: &Arc<ExPool>,
-	network_state: &Arc<dyn NetworkStateInfo + Send + Sync>,
-	is_validator: bool,
-) -> error::Result<Box<dyn Future<Item = (), Error = ()> + Send>>
-where
-	Block: BlockT<Hash = <Blake2Hasher as primitives::Hasher>::Out>,
-	Backend: client::backend::Backend<Block, Blake2Hasher> + 'static,
-	Api: 'static,
-	<Backend as client::backend::Backend<Block, Blake2Hasher>>::OffchainStorage: 'static,
-	Client<Backend, Executor, Block, Api>: ProvideRuntimeApi + Send + Sync,
-	<Client<Backend, Executor, Block, Api> as ProvideRuntimeApi>::Api: offchain::OffchainWorkerApi<Block>,
-	Executor: client::CallExecutor<Block, Blake2Hasher> + 'static,
-	ExPool: TransactionPool<Hash = Block::Hash, Block = Block> + 'static,
-{
-	let future = offchain.on_block_imported(number, pool, network_state.clone(), is_validator)
-		.map(|()| Ok(()));
-	Ok(Box::new(Compat::new(future)))
-=======
-pub(crate) fn maintain_transaction_pool<Api, Backend, Block, Executor, PoolApi>(
-	id: &BlockId<Block>,
-	client: &Arc<Client<Backend, Executor, Block, Api>>,
-	transaction_pool: &TransactionPool<PoolApi>,
-	retracted: &[Block::Hash],
-) -> error::Result<Box<dyn Future<Item = (), Error = ()> + Send>> where
-	Block: BlockT<Hash = <Blake2Hasher as primitives::Hasher>::Out>,
-	Backend: 'static + client::backend::Backend<Block, Blake2Hasher>,
-	Client<Backend, Executor, Block, Api>: ProvideRuntimeApi,
-	<Client<Backend, Executor, Block, Api> as ProvideRuntimeApi>::Api: runtime_api::TaggedTransactionQueue<Block>,
-	Executor: 'static + client::CallExecutor<Block, Blake2Hasher>,
-	PoolApi: 'static + txpool::ChainApi<Hash = Block::Hash, Block = Block>,
-	Api: 'static,
-{
-	// Put transactions from retracted blocks back into the pool.
-	let client_copy = client.clone();
-	let retracted_transactions = retracted.to_vec().into_iter()
-		.filter_map(move |hash| client_copy.block(&BlockId::hash(hash)).ok().unwrap_or(None))
-		.flat_map(|block| block.block.deconstruct().1.into_iter())
-		.filter(|tx| tx.is_signed().unwrap_or(false));
-	let resubmit_future = transaction_pool
-		.submit_at(id, retracted_transactions, true)
-		.then(|resubmit_result| ready(match resubmit_result {
-			Ok(_) => Ok(()),
-			Err(e) => {
-				warn!("Error re-submitting transactions: {:?}", e);
-				Ok(())
-			}
-		}))
-		.compat();
-
-	// Avoid calling into runtime if there is nothing to prune from the pool anyway.
-	if transaction_pool.status().is_empty() {
-		return Ok(Box::new(resubmit_future))
-	}
-
-	let block = client.block(id)?;
-	Ok(match block {
-		Some(block) => {
-			let parent_id = BlockId::hash(*block.block.header().parent_hash());
-			let prune_future = transaction_pool
-				.prune(id, &parent_id, block.block.extrinsics())
-				.boxed()
-				.compat()
-				.map_err(|e| { format!("{:?}", e); });
-
-			Box::new(resubmit_future.and_then(|_| prune_future))
-		},
-		None => Box::new(resubmit_future),
-	})
-}
-
-#[cfg(test)]
-mod tests {
-	use super::*;
-	use futures03::executor::block_on;
-	use consensus_common::{BlockOrigin, SelectChain};
-	use substrate_test_runtime_client::{prelude::*, runtime::Transfer};
-
-	#[test]
-	fn should_remove_transactions_from_the_pool() {
-		let (client, longest_chain) = TestClientBuilder::new().build_with_longest_chain();
-		let client = Arc::new(client);
-		let pool = TransactionPool::new(Default::default(), ::transaction_pool::FullChainApi::new(client.clone()));
-		let transaction = Transfer {
-			amount: 5,
-			nonce: 0,
-			from: AccountKeyring::Alice.into(),
-			to: Default::default(),
-		}.into_signed_tx();
-		let best = longest_chain.best_chain().unwrap();
-
-		// store the transaction in the pool
-		block_on(pool.submit_one(&BlockId::hash(best.hash()), transaction.clone())).unwrap();
-
-		// import the block
-		let mut builder = client.new_block(Default::default()).unwrap();
-		builder.push(transaction.clone()).unwrap();
-		let block = builder.bake().unwrap();
-		let id = BlockId::hash(block.header().hash());
-		client.import(BlockOrigin::Own, block).unwrap();
-
-		// fire notification - this should clean up the queue
-		assert_eq!(pool.status().ready, 1);
-		maintain_transaction_pool(
-			&id,
-			&client,
-			&pool,
-			&[]
-		).unwrap().wait().unwrap();
-
-		// then
-		assert_eq!(pool.status().ready, 0);
-		assert_eq!(pool.status().future, 0);
-	}
-
-	#[test]
-	fn should_add_reverted_transactions_to_the_pool() {
-		let (client, longest_chain) = TestClientBuilder::new().build_with_longest_chain();
-		let client = Arc::new(client);
-		let pool = TransactionPool::new(Default::default(), ::transaction_pool::FullChainApi::new(client.clone()));
-		let transaction = Transfer {
-			amount: 5,
-			nonce: 0,
-			from: AccountKeyring::Alice.into(),
-			to: Default::default(),
-		}.into_signed_tx();
-		let best = longest_chain.best_chain().unwrap();
-
-		// store the transaction in the pool
-		block_on(pool.submit_one(&BlockId::hash(best.hash()), transaction.clone())).unwrap();
-
-		// import the block
-		let mut builder = client.new_block(Default::default()).unwrap();
-		builder.push(transaction.clone()).unwrap();
-		let block = builder.bake().unwrap();
-		let block1_hash = block.header().hash();
-		let id = BlockId::hash(block1_hash.clone());
-		client.import(BlockOrigin::Own, block).unwrap();
-
-		// fire notification - this should clean up the queue
-		assert_eq!(pool.status().ready, 1);
-		maintain_transaction_pool(
-			&id,
-			&client,
-			&pool,
-			&[]
-		).unwrap().wait().unwrap();
-
-		// then
-		assert_eq!(pool.status().ready, 0);
-		assert_eq!(pool.status().future, 0);
-
-		// import second block
-		let builder = client.new_block_at(&BlockId::hash(best.hash()), Default::default()).unwrap();
-		let block = builder.bake().unwrap();
-		let id = BlockId::hash(block.header().hash());
-		client.import(BlockOrigin::Own, block).unwrap();
-
-		// fire notification - this should add the transaction back to the pool.
-		maintain_transaction_pool(
-			&id,
-			&client,
-			&pool,
-			&[block1_hash]
-		).unwrap().wait().unwrap();
-
-		// then
-		assert_eq!(pool.status().ready, 1);
-		assert_eq!(pool.status().future, 0);
-	}
->>>>>>> cc5294b7
 }