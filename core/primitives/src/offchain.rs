// Copyright 2019 Parity Technologies (UK) Ltd.
// This file is part of Substrate.

// Substrate is free software: you can redistribute it and/or modify
// it under the terms of the GNU General Public License as published by
// the Free Software Foundation, either version 3 of the License, or
// (at your option) any later version.

// Substrate is distributed in the hope that it will be useful,
// but WITHOUT ANY WARRANTY; without even the implied warranty of
// MERCHANTABILITY or FITNESS FOR A PARTICULAR PURPOSE.  See the
// GNU General Public License for more details.

// You should have received a copy of the GNU General Public License
// along with Substrate.  If not, see <http://www.gnu.org/licenses/>.

//! Offchain workers types

use codec::{Encode, Decode};
<<<<<<< HEAD
use rstd::{convert::TryFrom, prelude::{Vec, Box}};
use runtime_interface::pass_by::{PassByCodec, PassByInner};
=======
use rstd::{prelude::{Vec, Box}, convert::TryFrom};
use crate::RuntimeDebug;
>>>>>>> ee4d5dd7

pub use crate::crypto::KeyTypeId;

/// A type of supported crypto.
<<<<<<< HEAD
#[derive(Clone, Copy, PartialEq, Eq, Encode, Decode, PassByCodec)]
#[cfg_attr(feature = "std", derive(Debug))]
=======
#[derive(Clone, Copy, PartialEq, Eq, Encode, Decode, RuntimeDebug)]
>>>>>>> ee4d5dd7
#[repr(C)]
pub enum StorageKind {
	/// Persistent storage is non-revertible and not fork-aware. It means that any value
	/// set by the offchain worker triggered at block `N(hash1)` is persisted even
	/// if that block is reverted as non-canonical and is available for the worker
	/// that is re-run at block `N(hash2)`.
	/// This storage can be used by offchain workers to handle forks
	/// and coordinate offchain workers running on different forks.
	PERSISTENT = 1,
	/// Local storage is revertible and fork-aware. It means that any value
	/// set by the offchain worker triggered at block `N(hash1)` is reverted
	/// if that block is reverted as non-canonical and is NOT available for the worker
	/// that is re-run at block `N(hash2)`.
	LOCAL = 2,
}

impl TryFrom<u32> for StorageKind {
	type Error = ();

	fn try_from(kind: u32) -> Result<Self, Self::Error> {
		match kind {
			e if e == u32::from(StorageKind::PERSISTENT as u8) => Ok(StorageKind::PERSISTENT),
			e if e == u32::from(StorageKind::LOCAL as u8) => Ok(StorageKind::LOCAL),
			_ => Err(()),
		}
	}
}

impl From<StorageKind> for u32 {
	fn from(c: StorageKind) -> Self {
		c as u8 as u32
	}
}

/// Opaque type for offchain http requests.
<<<<<<< HEAD
#[derive(Clone, Copy, PartialEq, Eq, PartialOrd, Ord, PassByInner, Encode, Decode)]
#[cfg_attr(feature = "std", derive(Debug, Hash))]
=======
#[derive(Clone, Copy, PartialEq, Eq, PartialOrd, Ord, RuntimeDebug)]
#[cfg_attr(feature = "std", derive(Hash))]
>>>>>>> ee4d5dd7
pub struct HttpRequestId(pub u16);

impl From<HttpRequestId> for u32 {
	fn from(c: HttpRequestId) -> Self {
		c.0 as u32
	}
}

/// An error enum returned by some http methods.
<<<<<<< HEAD
#[derive(Clone, Copy, PartialEq, Eq, Encode, Decode, PassByCodec)]
#[cfg_attr(feature = "std", derive(Debug))]
=======
#[derive(Clone, Copy, PartialEq, Eq, RuntimeDebug)]
>>>>>>> ee4d5dd7
#[repr(C)]
pub enum HttpError {
	/// The requested action couldn't been completed within a deadline.
	DeadlineReached = 1,
	/// There was an IO Error while processing the request.
	IoError = 2,
	/// The ID of the request is invalid in this context.
	Invalid = 3,
}

impl TryFrom<u32> for HttpError {
	type Error = ();

	fn try_from(error: u32) -> Result<Self, Self::Error> {
		match error {
			e if e == HttpError::DeadlineReached as u8 as u32 => Ok(HttpError::DeadlineReached),
			e if e == HttpError::IoError as u8 as u32 => Ok(HttpError::IoError),
			e if e == HttpError::Invalid as u8 as u32 => Ok(HttpError::Invalid),
			_ => Err(())
		}
	}
}

impl From<HttpError> for u32 {
	fn from(c: HttpError) -> Self {
		c as u8 as u32
	}
}

/// Status of the HTTP request
<<<<<<< HEAD
#[derive(Clone, Copy, PartialEq, Eq, Encode, Decode, PassByCodec)]
#[cfg_attr(feature = "std", derive(Debug))]
=======
#[derive(Clone, Copy, PartialEq, Eq, RuntimeDebug)]
>>>>>>> ee4d5dd7
pub enum HttpRequestStatus {
	/// Deadline was reached while we waited for this request to finish.
	///
	/// Note the deadline is controlled by the calling part, it not necessarily
	/// means that the request has timed out.
	DeadlineReached,
	/// An error has occured during the request, for example a timeout or the
	/// remote has closed our socket.
	///
	/// The request is now considered destroyed. To retry the request you need
	/// to construct it again.
	IoError,
	/// The passed ID is invalid in this context.
	Invalid,
	/// The request has finished with given status code.
	Finished(u16),
}

impl From<HttpRequestStatus> for u32 {
	fn from(status: HttpRequestStatus) -> Self {
		match status {
			HttpRequestStatus::Invalid => 0,
			HttpRequestStatus::DeadlineReached => 10,
			HttpRequestStatus::IoError => 20,
			HttpRequestStatus::Finished(code) => u32::from(code),
		}
	}
}

impl TryFrom<u32> for HttpRequestStatus {
	type Error = ();

	fn try_from(status: u32) -> Result<Self, Self::Error> {
		match status {
			0 => Ok(HttpRequestStatus::Invalid),
			10 => Ok(HttpRequestStatus::DeadlineReached),
			20 => Ok(HttpRequestStatus::IoError),
			100..=999 => u16::try_from(status).map(HttpRequestStatus::Finished).map_err(|_| ()),
			_ => Err(()),
		}
	}
}

/// A blob to hold information about the local node's network state
/// without committing to its format.
<<<<<<< HEAD
#[derive(Clone, Eq, PartialEq, Encode, Decode, PassByCodec)]
#[cfg_attr(feature = "std", derive(Debug))]
=======
#[derive(Clone, Eq, PartialEq, Encode, Decode, RuntimeDebug)]
>>>>>>> ee4d5dd7
pub struct OpaqueNetworkState {
	/// PeerId of the local node.
	pub peer_id: OpaquePeerId,
	/// List of addresses the node knows it can be reached as.
	pub external_addresses: Vec<OpaqueMultiaddr>,
}

/// Simple blob to hold a `PeerId` without committing to its format.
<<<<<<< HEAD
#[derive(Default, Clone, Eq, PartialEq, Encode, Decode, PassByInner)]
#[cfg_attr(feature = "std", derive(Debug))]
=======
#[derive(Default, Clone, Eq, PartialEq, Encode, Decode, RuntimeDebug)]
>>>>>>> ee4d5dd7
pub struct OpaquePeerId(pub Vec<u8>);

impl OpaquePeerId {
	/// Create new `OpaquePeerId`
	pub fn new(vec: Vec<u8>) -> Self {
		OpaquePeerId(vec)
	}
}

/// Simple blob to hold a `Multiaddr` without committing to its format.
<<<<<<< HEAD
#[derive(Clone, Eq, PartialEq, Encode, Decode, PassByInner)]
#[cfg_attr(feature = "std", derive(Debug))]
=======
#[derive(Clone, Eq, PartialEq, Encode, Decode, RuntimeDebug)]
>>>>>>> ee4d5dd7
pub struct OpaqueMultiaddr(pub Vec<u8>);

impl OpaqueMultiaddr {
	/// Create new `OpaqueMultiaddr`
	pub fn new(vec: Vec<u8>) -> Self {
		OpaqueMultiaddr(vec)
	}
}

/// Opaque timestamp type
<<<<<<< HEAD
#[derive(Clone, Copy, PartialEq, Eq, Ord, PartialOrd, Default, Encode, Decode, PassByInner)]
#[cfg_attr(feature = "std", derive(Debug))]
pub struct Timestamp(u64);

/// Duration type
#[derive(Clone, Copy, PartialEq, Eq, Ord, PartialOrd, Default, PassByInner)]
#[cfg_attr(feature = "std", derive(Debug))]
=======
#[derive(Clone, Copy, PartialEq, Eq, Ord, PartialOrd, Default, RuntimeDebug)]
pub struct Timestamp(u64);

/// Duration type
#[derive(Clone, Copy, PartialEq, Eq, Ord, PartialOrd, Default, RuntimeDebug)]
>>>>>>> ee4d5dd7
pub struct Duration(u64);

impl Duration {
	/// Create new duration representing given number of milliseconds.
	pub fn from_millis(millis: u64) -> Self {
		Duration(millis)
	}

	/// Returns number of milliseconds this Duration represents.
	pub fn millis(&self) -> u64 {
		self.0
	}
}

impl Timestamp {
	/// Creates new `Timestamp` given unix timestamp in miliseconds.
	pub fn from_unix_millis(millis: u64) -> Self {
		Timestamp(millis)
	}

	/// Increase the timestamp by given `Duration`.
	pub fn add(&self, duration: Duration) -> Timestamp {
		Timestamp(self.0.saturating_add(duration.0))
	}

	/// Decrease the timestamp by given `Duration`
	pub fn sub(&self, duration: Duration) -> Timestamp {
		Timestamp(self.0.saturating_sub(duration.0))
	}

	/// Returns a saturated difference (Duration) between two Timestamps.
	pub fn diff(&self, other: &Self) -> Duration {
		Duration(self.0.saturating_sub(other.0))
	}

	/// Return number of milliseconds since UNIX epoch.
	pub fn unix_millis(&self) -> u64 {
		self.0
	}
}

/// Execution context extra capabilities.
#[derive(Debug, PartialEq, Eq, Clone, Copy)]
#[repr(u8)]
pub enum Capability {
	/// Access to transaction pool.
	TransactionPool = 1,
	/// External http calls.
	Http = 2,
	/// Keystore access.
	Keystore = 4,
	/// Randomness source.
	Randomness = 8,
	/// Access to opaque network state.
	NetworkState = 16,
	/// Access to offchain worker DB (read only).
	OffchainWorkerDbRead = 32,
	/// Access to offchain worker DB (writes).
	OffchainWorkerDbWrite = 64,
}

/// A set of capabilities
#[derive(Debug, PartialEq, Eq, Clone, Copy)]
pub struct Capabilities(u8);

impl Capabilities {
	/// Return an object representing an empty set of capabilities.
	pub fn none() -> Self {
		Self(0)
	}

	/// Return an object representing all capabilities enabled.
	pub fn all() -> Self {
		Self(u8::max_value())
	}

	/// Return capabilities for rich offchain calls.
	///
	/// Those calls should be allowed to sign and submit transactions
	/// and access offchain workers database (but read only!).
	pub fn rich_offchain_call() -> Self {
		[
			Capability::TransactionPool,
			Capability::Keystore,
			Capability::OffchainWorkerDbRead,
		][..].into()
	}

	/// Check if particular capability is enabled.
	pub fn has(&self, capability: Capability) -> bool {
		self.0 & capability as u8 != 0
	}

	/// Check if this capability object represents all capabilities.
	pub fn has_all(&self) -> bool {
		self == &Capabilities::all()
	}
}

impl<'a> From<&'a [Capability]> for Capabilities {
	fn from(list: &'a [Capability]) -> Self {
		Capabilities(list.iter().fold(0_u8, |a, b| a | *b as u8))
	}
}

/// An extended externalities for offchain workers.
pub trait Externalities {
	/// Returns if the local node is a potential validator.
	///
	/// Even if this function returns `true`, it does not mean that any keys are configured
	/// and that the validator is registered in the chain.
	fn is_validator(&self) -> bool;
	/// Submit transaction.
	///
	/// The transaction will end up in the pool and be propagated to others.
	fn submit_transaction(&mut self, extrinsic: Vec<u8>) -> Result<(), ()>;

	/// Returns information about the local node's network state.
	fn network_state(&self) -> Result<OpaqueNetworkState, ()>;

	/// Returns current UNIX timestamp (in millis)
	fn timestamp(&mut self) -> Timestamp;

	/// Pause the execution until `deadline` is reached.
	fn sleep_until(&mut self, deadline: Timestamp);

	/// Returns a random seed.
	///
	/// This is a trully random non deterministic seed generated by host environment.
	/// Obviously fine in the off-chain worker context.
	fn random_seed(&mut self) -> [u8; 32];

	/// Sets a value in the local storage.
	///
	/// Note this storage is not part of the consensus, it's only accessible by
	/// offchain worker tasks running on the same machine. It IS persisted between runs.
	fn local_storage_set(&mut self, kind: StorageKind, key: &[u8], value: &[u8]);

	/// Sets a value in the local storage if it matches current value.
	///
	/// Since multiple offchain workers may be running concurrently, to prevent
	/// data races use CAS to coordinate between them.
	///
	/// Returns `true` if the value has been set, `false` otherwise.
	///
	/// Note this storage is not part of the consensus, it's only accessible by
	/// offchain worker tasks running on the same machine. It IS persisted between runs.
	fn local_storage_compare_and_set(
		&mut self,
		kind: StorageKind,
		key: &[u8],
		old_value: Option<&[u8]>,
		new_value: &[u8],
	) -> bool;

	/// Gets a value from the local storage.
	///
	/// If the value does not exist in the storage `None` will be returned.
	/// Note this storage is not part of the consensus, it's only accessible by
	/// offchain worker tasks running on the same machine. It IS persisted between runs.
	fn local_storage_get(&mut self, kind: StorageKind, key: &[u8]) -> Option<Vec<u8>>;

	/// Initiates a http request given HTTP verb and the URL.
	///
	/// Meta is a future-reserved field containing additional, parity-scale-codec encoded parameters.
	/// Returns the id of newly started request.
	///
	/// Returns an error if:
	/// - No new request identifier could be allocated.
	/// - The method or URI contain invalid characters.
	///
	fn http_request_start(
		&mut self,
		method: &str,
		uri: &str,
		meta: &[u8]
	) -> Result<HttpRequestId, ()>;

	/// Append header to the request.
	///
	/// Calling this function multiple times with the same header name continues appending new
	/// headers. In other words, headers are never replaced.
	///
	/// Returns an error if:
	/// - The request identifier is invalid.
	/// - You have called `http_request_write_body` on that request.
	/// - The name or value contain invalid characters.
	///
	/// An error doesn't poison the request, and you can continue as if the call had never been
	/// made.
	///
	fn http_request_add_header(
		&mut self,
		request_id: HttpRequestId,
		name: &str,
		value: &str
	) -> Result<(), ()>;

	/// Write a chunk of request body.
	///
	/// Calling this function with a non-empty slice may or may not start the
	/// HTTP request. Calling this function with an empty chunks finalizes the
	/// request and always starts it. It is no longer valid to write more data
	/// afterwards.
	/// Passing `None` as deadline blocks forever.
	///
	/// Returns an error if:
	/// - The request identifier is invalid.
	/// - `http_response_wait` has already been called on this request.
	/// - The deadline is reached.
	/// - An I/O error has happened, for example the remote has closed our
	///   request. The request is then considered invalid.
	///
	fn http_request_write_body(
		&mut self,
		request_id: HttpRequestId,
		chunk: &[u8],
		deadline: Option<Timestamp>
	) -> Result<(), HttpError>;

	/// Block and wait for the responses for given requests.
	///
	/// Returns a vector of request statuses (the len is the same as ids).
	/// Note that if deadline is not provided the method will block indefinitely,
	/// otherwise unready responses will produce `DeadlineReached` status.
	///
	/// If a response returns an `IoError`, it is then considered destroyed.
	/// Its id is then invalid.
	///
	/// Passing `None` as deadline blocks forever.
	fn http_response_wait(
		&mut self,
		ids: &[HttpRequestId],
		deadline: Option<Timestamp>
	) -> Vec<HttpRequestStatus>;

	/// Read all response headers.
	///
	/// Returns a vector of pairs `(HeaderKey, HeaderValue)`.
	///
	/// Dispatches the request if it hasn't been done yet. It is no longer
	/// valid to modify the headers or write data to the request.
	///
	/// Returns an empty list if the identifier is unknown/invalid, hasn't
	/// received a response, or has finished.
	fn http_response_headers(
		&mut self,
		request_id: HttpRequestId
	) -> Vec<(Vec<u8>, Vec<u8>)>;

	/// Read a chunk of body response to given buffer.
	///
	/// Dispatches the request if it hasn't been done yet. It is no longer
	/// valid to modify the headers or write data to the request.
	///
	/// Returns the number of bytes written or an error in case a deadline
	/// is reached or server closed the connection.
	/// Passing `None` as a deadline blocks forever.
	///
	/// If `Ok(0)` or `Err(IoError)` is returned, the request is considered
	/// destroyed. Doing another read or getting the response's headers, for
	/// example, is then invalid.
	///
	/// Returns an error if:
	/// - The request identifier is invalid.
	/// - The deadline is reached.
	/// - An I/O error has happened, for example the remote has closed our
	///   request. The request is then considered invalid.
	///
	fn http_response_read_body(
		&mut self,
		request_id: HttpRequestId,
		buffer: &mut [u8],
		deadline: Option<Timestamp>
	) -> Result<usize, HttpError>;

}
impl<T: Externalities + ?Sized> Externalities for Box<T> {
	fn is_validator(&self) -> bool {
		(& **self).is_validator()
	}

	fn submit_transaction(&mut self, ex: Vec<u8>) -> Result<(), ()> {
		(&mut **self).submit_transaction(ex)
	}

	fn network_state(&self) -> Result<OpaqueNetworkState, ()> {
		(& **self).network_state()
	}

	fn timestamp(&mut self) -> Timestamp {
		(&mut **self).timestamp()
	}

	fn sleep_until(&mut self, deadline: Timestamp) {
		(&mut **self).sleep_until(deadline)
	}

	fn random_seed(&mut self) -> [u8; 32] {
		(&mut **self).random_seed()
	}

	fn local_storage_set(&mut self, kind: StorageKind, key: &[u8], value: &[u8]) {
		(&mut **self).local_storage_set(kind, key, value)
	}

	fn local_storage_compare_and_set(
		&mut self,
		kind: StorageKind,
		key: &[u8],
		old_value: Option<&[u8]>,
		new_value: &[u8],
	) -> bool {
		(&mut **self).local_storage_compare_and_set(kind, key, old_value, new_value)
	}

	fn local_storage_get(&mut self, kind: StorageKind, key: &[u8]) -> Option<Vec<u8>> {
		(&mut **self).local_storage_get(kind, key)
	}

	fn http_request_start(&mut self, method: &str, uri: &str, meta: &[u8]) -> Result<HttpRequestId, ()> {
		(&mut **self).http_request_start(method, uri, meta)
	}

	fn http_request_add_header(&mut self, request_id: HttpRequestId, name: &str, value: &str) -> Result<(), ()> {
		(&mut **self).http_request_add_header(request_id, name, value)
	}

	fn http_request_write_body(
		&mut self,
		request_id: HttpRequestId,
		chunk: &[u8],
		deadline: Option<Timestamp>
	) -> Result<(), HttpError> {
		(&mut **self).http_request_write_body(request_id, chunk, deadline)
	}

	fn http_response_wait(&mut self, ids: &[HttpRequestId], deadline: Option<Timestamp>) -> Vec<HttpRequestStatus> {
		(&mut **self).http_response_wait(ids, deadline)
	}

	fn http_response_headers(&mut self, request_id: HttpRequestId) -> Vec<(Vec<u8>, Vec<u8>)> {
		(&mut **self).http_response_headers(request_id)
	}

	fn http_response_read_body(
		&mut self,
		request_id: HttpRequestId,
		buffer: &mut [u8],
		deadline: Option<Timestamp>
	) -> Result<usize, HttpError> {
		(&mut **self).http_response_read_body(request_id, buffer, deadline)
	}
}
/// An `OffchainExternalities` implementation with limited capabilities.
pub struct LimitedExternalities<T> {
	capabilities: Capabilities,
	externalities: T,
}

impl<T> LimitedExternalities<T> {
	/// Create new externalities limited to given `capabilities`.
	pub fn new(capabilities: Capabilities, externalities: T) -> Self {
		Self {
			capabilities,
			externalities,
		}
	}

	/// Check if given capability is allowed.
	///
	/// Panics in case it is not.
	fn check(&self, capability: Capability, name: &'static str) {
		if !self.capabilities.has(capability) {
			panic!("Accessing a forbidden API: {}. No: {:?} capability.", name, capability);
		}
	}
}

impl<T: Externalities> Externalities for LimitedExternalities<T> {
	fn is_validator(&self) -> bool {
		self.check(Capability::Keystore, "is_validator");
		self.externalities.is_validator()
	}

	fn submit_transaction(&mut self, ex: Vec<u8>) -> Result<(), ()> {
		self.check(Capability::TransactionPool, "submit_transaction");
		self.externalities.submit_transaction(ex)
	}

	fn network_state(&self) -> Result<OpaqueNetworkState, ()> {
		self.check(Capability::NetworkState, "network_state");
		self.externalities.network_state()
	}

	fn timestamp(&mut self) -> Timestamp {
		self.check(Capability::Http, "timestamp");
		self.externalities.timestamp()
	}

	fn sleep_until(&mut self, deadline: Timestamp) {
		self.check(Capability::Http, "sleep_until");
		self.externalities.sleep_until(deadline)
	}

	fn random_seed(&mut self) -> [u8; 32] {
		self.check(Capability::Randomness, "random_seed");
		self.externalities.random_seed()
	}

	fn local_storage_set(&mut self, kind: StorageKind, key: &[u8], value: &[u8]) {
		self.check(Capability::OffchainWorkerDbWrite, "local_storage_set");
		self.externalities.local_storage_set(kind, key, value)
	}

	fn local_storage_compare_and_set(
		&mut self,
		kind: StorageKind,
		key: &[u8],
		old_value: Option<&[u8]>,
		new_value: &[u8],
	) -> bool {
		self.check(Capability::OffchainWorkerDbWrite, "local_storage_compare_and_set");
		self.externalities.local_storage_compare_and_set(kind, key, old_value, new_value)
	}

	fn local_storage_get(&mut self, kind: StorageKind, key: &[u8]) -> Option<Vec<u8>> {
		self.check(Capability::OffchainWorkerDbRead, "local_storage_get");
		self.externalities.local_storage_get(kind, key)
	}

	fn http_request_start(&mut self, method: &str, uri: &str, meta: &[u8]) -> Result<HttpRequestId, ()> {
		self.check(Capability::Http, "http_request_start");
		self.externalities.http_request_start(method, uri, meta)
	}

	fn http_request_add_header(&mut self, request_id: HttpRequestId, name: &str, value: &str) -> Result<(), ()> {
		self.check(Capability::Http, "http_request_add_header");
		self.externalities.http_request_add_header(request_id, name, value)
	}

	fn http_request_write_body(
		&mut self,
		request_id: HttpRequestId,
		chunk: &[u8],
		deadline: Option<Timestamp>
	) -> Result<(), HttpError> {
		self.check(Capability::Http, "http_request_write_body");
		self.externalities.http_request_write_body(request_id, chunk, deadline)
	}

	fn http_response_wait(&mut self, ids: &[HttpRequestId], deadline: Option<Timestamp>) -> Vec<HttpRequestStatus> {
		self.check(Capability::Http, "http_response_wait");
		self.externalities.http_response_wait(ids, deadline)
	}

	fn http_response_headers(&mut self, request_id: HttpRequestId) -> Vec<(Vec<u8>, Vec<u8>)> {
		self.check(Capability::Http, "http_response_headers");
		self.externalities.http_response_headers(request_id)
	}

	fn http_response_read_body(
		&mut self,
		request_id: HttpRequestId,
		buffer: &mut [u8],
		deadline: Option<Timestamp>
	) -> Result<usize, HttpError> {
		self.check(Capability::Http, "http_response_read_body");
		self.externalities.http_response_read_body(request_id, buffer, deadline)
	}
}

#[cfg(feature = "std")]
externalities::decl_extension! {
	/// The offchain extension that will be registered at the Substrate externalities.
	pub struct OffchainExt(Box<dyn Externalities>);
}

#[cfg(feature = "std")]
impl OffchainExt {
	/// Create a new instance of `Self`.
	pub fn new<O: Externalities + 'static>(offchain: O) -> Self {
		Self(Box::new(offchain))
	}
}

#[cfg(test)]
mod tests {
	use super::*;

	#[test]
	fn timestamp_ops() {
		let t = Timestamp(5);
		assert_eq!(t.add(Duration::from_millis(10)), Timestamp(15));
		assert_eq!(t.sub(Duration::from_millis(10)), Timestamp(0));
		assert_eq!(t.diff(&Timestamp(3)), Duration(2));
	}

	#[test]
	fn capabilities() {
		let none = Capabilities::none();
		let all = Capabilities::all();
		let some = Capabilities::from(&[Capability::Keystore, Capability::Randomness][..]);

		assert!(!none.has(Capability::Keystore));
		assert!(all.has(Capability::Keystore));
		assert!(some.has(Capability::Keystore));
		assert!(!none.has(Capability::TransactionPool));
		assert!(all.has(Capability::TransactionPool));
		assert!(!some.has(Capability::TransactionPool));
	}
}<|MERGE_RESOLUTION|>--- conflicted
+++ resolved
@@ -17,23 +17,14 @@
 //! Offchain workers types
 
 use codec::{Encode, Decode};
-<<<<<<< HEAD
-use rstd::{convert::TryFrom, prelude::{Vec, Box}};
-use runtime_interface::pass_by::{PassByCodec, PassByInner};
-=======
 use rstd::{prelude::{Vec, Box}, convert::TryFrom};
 use crate::RuntimeDebug;
->>>>>>> ee4d5dd7
+use runtime_interface::pass_by::{PassByCodec, PassByInner};
 
 pub use crate::crypto::KeyTypeId;
 
 /// A type of supported crypto.
-<<<<<<< HEAD
-#[derive(Clone, Copy, PartialEq, Eq, Encode, Decode, PassByCodec)]
-#[cfg_attr(feature = "std", derive(Debug))]
-=======
-#[derive(Clone, Copy, PartialEq, Eq, Encode, Decode, RuntimeDebug)]
->>>>>>> ee4d5dd7
+#[derive(Clone, Copy, PartialEq, Eq, Encode, Decode, RuntimeDebug, PassByCodec)]
 #[repr(C)]
 pub enum StorageKind {
 	/// Persistent storage is non-revertible and not fork-aware. It means that any value
@@ -69,13 +60,8 @@
 }
 
 /// Opaque type for offchain http requests.
-<<<<<<< HEAD
-#[derive(Clone, Copy, PartialEq, Eq, PartialOrd, Ord, PassByInner, Encode, Decode)]
-#[cfg_attr(feature = "std", derive(Debug, Hash))]
-=======
-#[derive(Clone, Copy, PartialEq, Eq, PartialOrd, Ord, RuntimeDebug)]
+#[derive(Clone, Copy, PartialEq, Eq, PartialOrd, Ord, RuntimeDebug, Encode, Decode, PassByInner)]
 #[cfg_attr(feature = "std", derive(Hash))]
->>>>>>> ee4d5dd7
 pub struct HttpRequestId(pub u16);
 
 impl From<HttpRequestId> for u32 {
@@ -85,12 +71,7 @@
 }
 
 /// An error enum returned by some http methods.
-<<<<<<< HEAD
-#[derive(Clone, Copy, PartialEq, Eq, Encode, Decode, PassByCodec)]
-#[cfg_attr(feature = "std", derive(Debug))]
-=======
-#[derive(Clone, Copy, PartialEq, Eq, RuntimeDebug)]
->>>>>>> ee4d5dd7
+#[derive(Clone, Copy, PartialEq, Eq, RuntimeDebug, Encode, Decode, PassByCodec)]
 #[repr(C)]
 pub enum HttpError {
 	/// The requested action couldn't been completed within a deadline.
@@ -121,12 +102,7 @@
 }
 
 /// Status of the HTTP request
-<<<<<<< HEAD
-#[derive(Clone, Copy, PartialEq, Eq, Encode, Decode, PassByCodec)]
-#[cfg_attr(feature = "std", derive(Debug))]
-=======
-#[derive(Clone, Copy, PartialEq, Eq, RuntimeDebug)]
->>>>>>> ee4d5dd7
+#[derive(Clone, Copy, PartialEq, Eq, RuntimeDebug, Encode, Decode, PassByCodec)]
 pub enum HttpRequestStatus {
 	/// Deadline was reached while we waited for this request to finish.
 	///
@@ -172,12 +148,7 @@
 
 /// A blob to hold information about the local node's network state
 /// without committing to its format.
-<<<<<<< HEAD
-#[derive(Clone, Eq, PartialEq, Encode, Decode, PassByCodec)]
-#[cfg_attr(feature = "std", derive(Debug))]
-=======
-#[derive(Clone, Eq, PartialEq, Encode, Decode, RuntimeDebug)]
->>>>>>> ee4d5dd7
+#[derive(Clone, Eq, PartialEq, Encode, Decode, RuntimeDebug, PassByCodec)]
 pub struct OpaqueNetworkState {
 	/// PeerId of the local node.
 	pub peer_id: OpaquePeerId,
@@ -186,12 +157,7 @@
 }
 
 /// Simple blob to hold a `PeerId` without committing to its format.
-<<<<<<< HEAD
-#[derive(Default, Clone, Eq, PartialEq, Encode, Decode, PassByInner)]
-#[cfg_attr(feature = "std", derive(Debug))]
-=======
-#[derive(Default, Clone, Eq, PartialEq, Encode, Decode, RuntimeDebug)]
->>>>>>> ee4d5dd7
+#[derive(Default, Clone, Eq, PartialEq, Encode, Decode, RuntimeDebug, PassByInner)]
 pub struct OpaquePeerId(pub Vec<u8>);
 
 impl OpaquePeerId {
@@ -202,12 +168,7 @@
 }
 
 /// Simple blob to hold a `Multiaddr` without committing to its format.
-<<<<<<< HEAD
-#[derive(Clone, Eq, PartialEq, Encode, Decode, PassByInner)]
-#[cfg_attr(feature = "std", derive(Debug))]
-=======
-#[derive(Clone, Eq, PartialEq, Encode, Decode, RuntimeDebug)]
->>>>>>> ee4d5dd7
+#[derive(Clone, Eq, PartialEq, Encode, Decode, RuntimeDebug, PassByInner)]
 pub struct OpaqueMultiaddr(pub Vec<u8>);
 
 impl OpaqueMultiaddr {
@@ -218,21 +179,11 @@
 }
 
 /// Opaque timestamp type
-<<<<<<< HEAD
-#[derive(Clone, Copy, PartialEq, Eq, Ord, PartialOrd, Default, Encode, Decode, PassByInner)]
-#[cfg_attr(feature = "std", derive(Debug))]
+#[derive(Clone, Copy, PartialEq, Eq, Ord, PartialOrd, Default, RuntimeDebug, PassByInner)]
 pub struct Timestamp(u64);
 
 /// Duration type
-#[derive(Clone, Copy, PartialEq, Eq, Ord, PartialOrd, Default, PassByInner)]
-#[cfg_attr(feature = "std", derive(Debug))]
-=======
-#[derive(Clone, Copy, PartialEq, Eq, Ord, PartialOrd, Default, RuntimeDebug)]
-pub struct Timestamp(u64);
-
-/// Duration type
-#[derive(Clone, Copy, PartialEq, Eq, Ord, PartialOrd, Default, RuntimeDebug)]
->>>>>>> ee4d5dd7
+#[derive(Clone, Copy, PartialEq, Eq, Ord, PartialOrd, Default, RuntimeDebug, PassByInner)]
 pub struct Duration(u64);
 
 impl Duration {
