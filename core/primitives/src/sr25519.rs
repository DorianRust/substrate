--- conflicted
+++ resolved
@@ -48,12 +48,8 @@
 const SIGNING_CTX: &[u8] = b"substrate";
 
 /// An Schnorrkel/Ristretto x25519 ("sr25519") public key.
-<<<<<<< HEAD
+#[cfg_attr(feature = "std", derive(Hash))]
 #[derive(PartialEq, Eq, PartialOrd, Ord, Clone, Encode, Decode, Default, PassByInner)]
-=======
-#[cfg_attr(feature = "std", derive(Hash))]
-#[derive(PartialEq, Eq, PartialOrd, Ord, Clone, Encode, Decode, Default)]
->>>>>>> 0b972942
 pub struct Public(pub [u8; 32]);
 
 /// An Schnorrkel/Ristretto x25519 ("sr25519") key pair.
