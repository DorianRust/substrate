--- conflicted
+++ resolved
@@ -55,13 +55,8 @@
 	use system::{EventRecord, Phase};
 	use node_runtime::{
 		Header, Block, UncheckedExtrinsic, CheckedExtrinsic, Call, Runtime, Balances, BuildStorage,
-<<<<<<< HEAD
-		System, Event, TransferFee, TransactionBaseFee, TransactionByteFee, WeightToFee,
-		constants::currency::*,
-=======
 		System, TransactionPayment, Event, TransferFee, TransactionBaseFee, TransactionByteFee,
-		constants::currency::*, impls::WeightToFee,
->>>>>>> df1582be
+		WeightToFee, constants::currency::*,
 	};
 	use node_primitives::{Balance, Hash, BlockNumber};
 	use node_testing::keyring::*;
