// Copyright 2018-2019 Parity Technologies (UK) Ltd.
// This file is part of Substrate.

// Substrate is free software: you can redistribute it and/or modify
// it under the terms of the GNU General Public License as published by
// the Free Software Foundation, either version 3 of the License, or
// (at your option) any later version.

// Substrate is distributed in the hope that it will be useful,
// but WITHOUT ANY WARRANTY; without even the implied warranty of
// MERCHANTABILITY or FITNESS FOR A PARTICULAR PURPOSE.  See the
// GNU General Public License for more details.

// You should have received a copy of the GNU General Public License
// along with Substrate.  If not, see <http://www.gnu.org/licenses/>.

//! The Substrate runtime. This can be compiled with ``#[no_std]`, ready for Wasm.

#![cfg_attr(not(feature = "std"), no_std)]
// `construct_runtime!` does a lot of recursion and requires us to increase the limit to 256.
#![recursion_limit="256"]

use rstd::prelude::*;
use support::{
	construct_runtime, parameter_types, traits::{SplitTwoWays, Currency, Randomness}
};
use primitives::u32_trait::{_1, _2, _3, _4};
use node_primitives::{
	AccountId, AccountIndex, Balance, BlockNumber, Hash, Index,
	Moment, Signature,
};
use grandpa::fg_primitives;
use client::{
	block_builder::api::{self as block_builder_api, InherentData, CheckInherentsResult},
	runtime_api as client_api, impl_runtime_apis
};
use sr_primitives::{Permill, Perbill, ApplyResult, impl_opaque_keys, generic, create_runtime_str};
use sr_primitives::curve::PiecewiseLinear;
use sr_primitives::transaction_validity::TransactionValidity;
use sr_primitives::weights::Weight;
use sr_primitives::traits::{
	self, BlakeTwo256, Block as BlockT, NumberFor, StaticLookup, SaturatedConversion,
	OpaqueKeys,
};
use version::RuntimeVersion;
#[cfg(any(feature = "std", test))]
use version::NativeVersion;
use primitives::OpaqueMetadata;
use grandpa::{AuthorityId as GrandpaId, AuthorityWeight as GrandpaWeight};
use im_online::sr25519::{AuthorityId as ImOnlineId};
use transaction_payment_rpc_runtime_api::RuntimeDispatchInfo;
use contracts_rpc_runtime_api::ContractExecResult;
use system::offchain::TransactionSubmitter;

#[cfg(any(feature = "std", test))]
pub use sr_primitives::BuildStorage;
pub use timestamp::Call as TimestampCall;
pub use balances::Call as BalancesCall;
pub use contracts::Gas;
pub use support::StorageValue;
pub use staking::StakerStatus;

/// Implementations of some helper traits passed into runtime modules as associated types.
pub mod impls;
use impls::{CurrencyToVoteHandler, Author, LinearWeightToFee, TargetedFeeAdjustment};

/// Constant values used within the runtime.
pub mod constants;
use constants::{time::*, currency::*};

// Make the WASM binary available.
#[cfg(feature = "std")]
include!(concat!(env!("OUT_DIR"), "/wasm_binary.rs"));

/// Runtime version.
pub const VERSION: RuntimeVersion = RuntimeVersion {
	spec_name: create_runtime_str!("node"),
	impl_name: create_runtime_str!("substrate-node"),
	authoring_version: 10,
	// Per convention: if the runtime behavior changes, increment spec_version
	// and set impl_version to equal spec_version. If only runtime
	// implementation changes and behavior does not, then leave spec_version as
	// is and increment impl_version.
	spec_version: 189,
	impl_version: 190,
	apis: RUNTIME_API_VERSIONS,
};

/// Native version.
#[cfg(any(feature = "std", test))]
pub fn native_version() -> NativeVersion {
	NativeVersion {
		runtime_version: VERSION,
		can_author_with: Default::default(),
	}
}

type NegativeImbalance = <Balances as Currency<AccountId>>::NegativeImbalance;

pub type DealWithFees = SplitTwoWays<
	Balance,
	NegativeImbalance,
	_4, Treasury,   // 4 parts (80%) goes to the treasury.
	_1, Author,     // 1 part (20%) goes to the block author.
>;

parameter_types! {
	pub const BlockHashCount: BlockNumber = 250;
	pub const MaximumBlockWeight: Weight = 1_000_000_000;
	pub const MaximumBlockLength: u32 = 5 * 1024 * 1024;
	pub const Version: RuntimeVersion = VERSION;
	pub const AvailableBlockRatio: Perbill = Perbill::from_percent(75);
}

impl system::Trait for Runtime {
	type Origin = Origin;
	type Call = Call;
	type Index = Index;
	type BlockNumber = BlockNumber;
	type Hash = Hash;
	type Hashing = BlakeTwo256;
	type AccountId = AccountId;
	type Lookup = Indices;
	type Header = generic::Header<BlockNumber, BlakeTwo256>;
	type Event = Event;
	type BlockHashCount = BlockHashCount;
	type MaximumBlockWeight = MaximumBlockWeight;
	type MaximumBlockLength = MaximumBlockLength;
	type AvailableBlockRatio = AvailableBlockRatio;
	type Version = Version;
}

impl utility::Trait for Runtime {
	type Event = Event;
	type Call = Call;
}

parameter_types! {
	pub const EpochDuration: u64 = EPOCH_DURATION_IN_SLOTS;
	pub const ExpectedBlockTime: Moment = MILLISECS_PER_BLOCK;
}

impl babe::Trait for Runtime {
	type EpochDuration = EpochDuration;
	type ExpectedBlockTime = ExpectedBlockTime;
	type EpochChangeTrigger = babe::ExternalTrigger;
}

impl indices::Trait for Runtime {
	type AccountIndex = AccountIndex;
	type IsDeadAccount = Balances;
	type ResolveHint = indices::SimpleResolveHint<Self::AccountId, Self::AccountIndex>;
	type Event = Event;
}

parameter_types! {
	pub const ExistentialDeposit: Balance = 1 * DOLLARS;
	pub const TransferFee: Balance = 1 * CENTS;
	pub const CreationFee: Balance = 1 * CENTS;
}

impl balances::Trait for Runtime {
	type Balance = Balance;
	type OnFreeBalanceZero = ((Staking, Contracts), Session);
	type OnNewAccount = Indices;
	type Event = Event;
	type DustRemoval = ();
	type TransferPayment = ();
	type ExistentialDeposit = ExistentialDeposit;
	type TransferFee = TransferFee;
	type CreationFee = CreationFee;
}

parameter_types! {
	pub const TransactionBaseFee: Balance = 1 * CENTS;
	pub const TransactionByteFee: Balance = 10 * MILLICENTS;
	// setting this to zero will disable the weight fee.
	pub const WeightFeeCoefficient: Balance = 1_000;
	// for a sane configuration, this should always be less than `AvailableBlockRatio`.
	pub const TargetBlockFullness: Perbill = Perbill::from_percent(25);
}

impl transaction_payment::Trait for Runtime {
	type Currency = Balances;
	type OnTransactionPayment = DealWithFees;
	type TransactionBaseFee = TransactionBaseFee;
	type TransactionByteFee = TransactionByteFee;
	type WeightToFee = LinearWeightToFee<WeightFeeCoefficient>;
	type FeeMultiplierUpdate = TargetedFeeAdjustment<TargetBlockFullness>;
}

parameter_types! {
	pub const MinimumPeriod: Moment = SLOT_DURATION / 2;
}
impl timestamp::Trait for Runtime {
	type Moment = Moment;
	type OnTimestampSet = Babe;
	type MinimumPeriod = MinimumPeriod;
}

parameter_types! {
	pub const UncleGenerations: BlockNumber = 5;
}

impl authorship::Trait for Runtime {
	type FindAuthor = session::FindAccountFromAuthorIndex<Self, Babe>;
	type UncleGenerations = UncleGenerations;
	type FilterUncle = ();
	type EventHandler = Staking;
}

impl_opaque_keys! {
	pub struct SessionKeys {
		pub grandpa: Grandpa,
		pub babe: Babe,
		pub im_online: ImOnline,
	}
}

parameter_types! {
	pub const DisabledValidatorsThreshold: Perbill = Perbill::from_percent(17);
}

impl session::Trait for Runtime {
	type OnSessionEnding = Staking;
	type SessionHandler = <SessionKeys as OpaqueKeys>::KeyTypeIdProviders;
	type ShouldEndSession = Babe;
	type Event = Event;
	type Keys = SessionKeys;
	type ValidatorId = <Self as system::Trait>::AccountId;
	type ValidatorIdOf = staking::StashOf<Self>;
	type SelectInitialValidators = Staking;
	type DisabledValidatorsThreshold = DisabledValidatorsThreshold;
}

impl session::historical::Trait for Runtime {
	type FullIdentification = staking::Exposure<AccountId, Balance>;
	type FullIdentificationOf = staking::ExposureOf<Runtime>;
}

srml_staking_reward_curve::build! {
	const REWARD_CURVE: PiecewiseLinear<'static> = curve!(
		min_inflation: 0_025_000,
		max_inflation: 0_100_000,
		ideal_stake: 0_500_000,
		falloff: 0_050_000,
		max_piece_count: 40,
		test_precision: 0_005_000,
	);
}

parameter_types! {
	pub const SessionsPerEra: sr_staking_primitives::SessionIndex = 6;
	pub const BondingDuration: staking::EraIndex = 24 * 28;
	pub const RewardCurve: &'static PiecewiseLinear<'static> = &REWARD_CURVE;
}

impl staking::Trait for Runtime {
	type Currency = Balances;
	type Time = Timestamp;
	type CurrencyToVote = CurrencyToVoteHandler;
	type OnRewardMinted = Treasury;
	type Event = Event;
	type Slash = Treasury; // send the slashed funds to the treasury.
	type Reward = (); // rewards are minted from the void
	type SessionsPerEra = SessionsPerEra;
	type BondingDuration = BondingDuration;
	type SessionInterface = Self;
	type RewardCurve = RewardCurve;
}

parameter_types! {
	pub const LaunchPeriod: BlockNumber = 28 * 24 * 60 * MINUTES;
	pub const VotingPeriod: BlockNumber = 28 * 24 * 60 * MINUTES;
	pub const EmergencyVotingPeriod: BlockNumber = 3 * 24 * 60 * MINUTES;
	pub const MinimumDeposit: Balance = 100 * DOLLARS;
	pub const EnactmentPeriod: BlockNumber = 30 * 24 * 60 * MINUTES;
	pub const CooloffPeriod: BlockNumber = 28 * 24 * 60 * MINUTES;
}

impl democracy::Trait for Runtime {
	type Proposal = Call;
	type Event = Event;
	type Currency = Balances;
	type EnactmentPeriod = EnactmentPeriod;
	type LaunchPeriod = LaunchPeriod;
	type VotingPeriod = VotingPeriod;
	type EmergencyVotingPeriod = EmergencyVotingPeriod;
	type MinimumDeposit = MinimumDeposit;
	/// A straight majority of the council can decide what their next motion is.
	type ExternalOrigin = collective::EnsureProportionAtLeast<_1, _2, AccountId, CouncilCollective>;
	/// A super-majority can have the next scheduled referendum be a straight majority-carries vote.
	type ExternalMajorityOrigin = collective::EnsureProportionAtLeast<_3, _4, AccountId, CouncilCollective>;
	/// A unanimous council can have the next scheduled referendum be a straight default-carries
	/// (NTB) vote.
	type ExternalDefaultOrigin = collective::EnsureProportionAtLeast<_1, _1, AccountId, CouncilCollective>;
	/// Two thirds of the technical committee can have an ExternalMajority/ExternalDefault vote
	/// be tabled immediately and with a shorter voting/enactment period.
	type FastTrackOrigin = collective::EnsureProportionAtLeast<_2, _3, AccountId, TechnicalCollective>;
	// To cancel a proposal which has been passed, 2/3 of the council must agree to it.
	type CancellationOrigin = collective::EnsureProportionAtLeast<_2, _3, AccountId, CouncilCollective>;
	// Any single technical committee member may veto a coming council proposal, however they can
	// only do it once and it lasts only for the cooloff period.
	type VetoOrigin = collective::EnsureMember<AccountId, TechnicalCollective>;
	type CooloffPeriod = CooloffPeriod;
}

type CouncilCollective = collective::Instance1;
impl collective::Trait<CouncilCollective> for Runtime {
	type Origin = Origin;
	type Proposal = Call;
	type Event = Event;
}

parameter_types! {
	pub const CandidacyBond: Balance = 10 * DOLLARS;
	pub const VotingBond: Balance = 1 * DOLLARS;
	pub const TermDuration: BlockNumber = 7 * DAYS;
	pub const DesiredMembers: u32 = 13;
	pub const DesiredRunnersUp: u32 = 7;
}

impl elections_phragmen::Trait for Runtime {
	type Event = Event;
	type Currency = Balances;
	type CurrencyToVote = CurrencyToVoteHandler;
	type CandidacyBond = CandidacyBond;
	type VotingBond = VotingBond;
	type TermDuration = TermDuration;
	type DesiredMembers = DesiredMembers;
	type DesiredRunnersUp = DesiredRunnersUp;
	type LoserCandidate = ();
	type BadReport = ();
	type KickedMember = ();
	type ChangeMembers = Council;
}

type TechnicalCollective = collective::Instance2;
impl collective::Trait<TechnicalCollective> for Runtime {
	type Origin = Origin;
	type Proposal = Call;
	type Event = Event;
}

impl membership::Trait<membership::Instance1> for Runtime {
	type Event = Event;
	type AddOrigin = collective::EnsureProportionMoreThan<_1, _2, AccountId, CouncilCollective>;
	type RemoveOrigin = collective::EnsureProportionMoreThan<_1, _2, AccountId, CouncilCollective>;
	type SwapOrigin = collective::EnsureProportionMoreThan<_1, _2, AccountId, CouncilCollective>;
	type ResetOrigin = collective::EnsureProportionMoreThan<_1, _2, AccountId, CouncilCollective>;
	type MembershipInitialized = TechnicalCommittee;
	type MembershipChanged = TechnicalCommittee;
}

parameter_types! {
	pub const ProposalBond: Permill = Permill::from_percent(5);
	pub const ProposalBondMinimum: Balance = 1 * DOLLARS;
	pub const SpendPeriod: BlockNumber = 1 * DAYS;
	pub const Burn: Permill = Permill::from_percent(50);
}

impl treasury::Trait for Runtime {
	type Currency = Balances;
	type ApproveOrigin = collective::EnsureMembers<_4, AccountId, CouncilCollective>;
	type RejectOrigin = collective::EnsureMembers<_2, AccountId, CouncilCollective>;
	type Event = Event;
	type ProposalRejection = ();
	type ProposalBond = ProposalBond;
	type ProposalBondMinimum = ProposalBondMinimum;
	type SpendPeriod = SpendPeriod;
	type Burn = Burn;
}

parameter_types! {
	pub const ContractTransferFee: Balance = 1 * CENTS;
	pub const ContractCreationFee: Balance = 1 * CENTS;
	pub const ContractTransactionBaseFee: Balance = 1 * CENTS;
	pub const ContractTransactionByteFee: Balance = 10 * MILLICENTS;
	pub const ContractFee: Balance = 1 * CENTS;
	pub const TombstoneDeposit: Balance = 1 * DOLLARS;
	pub const RentByteFee: Balance = 1 * DOLLARS;
	pub const RentDepositOffset: Balance = 1000 * DOLLARS;
	pub const SurchargeReward: Balance = 150 * DOLLARS;
}

impl contracts::Trait for Runtime {
	type Currency = Balances;
	type Time = Timestamp;
	type Randomness = RandomnessCollectiveFlip;
	type Call = Call;
	type Event = Event;
	type DetermineContractAddress = contracts::SimpleAddressDeterminator<Runtime>;
	type ComputeDispatchFee = contracts::DefaultDispatchFeeComputor<Runtime>;
	type TrieIdGenerator = contracts::TrieIdFromParentCounter<Runtime>;
	type GasPayment = ();
	type RentPayment = ();
	type SignedClaimHandicap = contracts::DefaultSignedClaimHandicap;
	type TombstoneDeposit = TombstoneDeposit;
	type StorageSizeOffset = contracts::DefaultStorageSizeOffset;
	type RentByteFee = RentByteFee;
	type RentDepositOffset = RentDepositOffset;
	type SurchargeReward = SurchargeReward;
	type TransferFee = ContractTransferFee;
	type CreationFee = ContractCreationFee;
	type TransactionBaseFee = ContractTransactionBaseFee;
	type TransactionByteFee = ContractTransactionByteFee;
	type ContractFee = ContractFee;
	type CallBaseFee = contracts::DefaultCallBaseFee;
	type InstantiateBaseFee = contracts::DefaultInstantiateBaseFee;
	type MaxDepth = contracts::DefaultMaxDepth;
	type MaxValueSize = contracts::DefaultMaxValueSize;
	type BlockGasLimit = contracts::DefaultBlockGasLimit;
}

impl sudo::Trait for Runtime {
	type Event = Event;
	type Proposal = Call;
}

type SubmitTransaction = TransactionSubmitter<ImOnlineId, Runtime, UncheckedExtrinsic>;

impl im_online::Trait for Runtime {
	type AuthorityId = ImOnlineId;
	type Call = Call;
	type Event = Event;
	type SubmitTransaction = SubmitTransaction;
	type ReportUnresponsiveness = Offences;
}

impl offences::Trait for Runtime {
	type Event = Event;
	type IdentificationTuple = session::historical::IdentificationTuple<Self>;
	type OnOffenceHandler = Staking;
}

impl grandpa::Trait for Runtime {
	type Event = Event;
}

parameter_types! {
	pub const WindowSize: BlockNumber = 101;
	pub const ReportLatency: BlockNumber = 1000;
}

impl finality_tracker::Trait for Runtime {
	type OnFinalizationStalled = Grandpa;
	type WindowSize = WindowSize;
	type ReportLatency = ReportLatency;
}

parameter_types! {
	pub const ReservationFee: Balance = 1 * DOLLARS;
	pub const MinLength: usize = 3;
	pub const MaxLength: usize = 16;
}

impl nicks::Trait for Runtime {
	type Event = Event;
	type Currency = Balances;
	type ReservationFee = ReservationFee;
	type Slashed = Treasury;
	type ForceOrigin = collective::EnsureMember<AccountId, CouncilCollective>;
	type MinLength = MinLength;
	type MaxLength = MaxLength;
}

impl system::offchain::CreateTransaction<Runtime, UncheckedExtrinsic> for Runtime {
	type Public = <Signature as traits::Verify>::Signer;
	type Signature = Signature;

	fn create_transaction<F: system::offchain::Signer<Self::Public, Self::Signature>>(
		call: Call,
		public: Self::Public,
		account: AccountId,
		index: Index,
	) -> Option<(Call, <UncheckedExtrinsic as traits::Extrinsic>::SignaturePayload)> {
		let period = 1 << 8;
		let current_block = System::block_number().saturated_into::<u64>();
		let tip = 0;
		let extra: SignedExtra = (
			system::CheckVersion::<Runtime>::new(),
			system::CheckGenesis::<Runtime>::new(),
			system::CheckEra::<Runtime>::from(generic::Era::mortal(period, current_block)),
			system::CheckNonce::<Runtime>::from(index),
			system::CheckWeight::<Runtime>::new(),
			transaction_payment::ChargeTransactionPayment::<Runtime>::from(tip),
			Default::default(),
		);
		let raw_payload = SignedPayload::new(call, extra).ok()?;
		let signature = F::sign(public, &raw_payload)?;
		let address = Indices::unlookup(account);
		let (call, extra, _) = raw_payload.deconstruct();
		Some((call, (address, signature, extra)))
	}
}

construct_runtime!(
	pub enum Runtime where
		Block = Block,
		NodeBlock = node_primitives::Block,
		UncheckedExtrinsic = UncheckedExtrinsic
	{
		System: system::{Module, Call, Storage, Config, Event},
		Utility: utility::{Module, Call, Event},
		Babe: babe::{Module, Call, Storage, Config, Inherent(Timestamp)},
		Timestamp: timestamp::{Module, Call, Storage, Inherent},
		Authorship: authorship::{Module, Call, Storage, Inherent},
		Indices: indices,
		Balances: balances::{default, Error},
		TransactionPayment: transaction_payment::{Module, Storage},
		Staking: staking::{default, OfflineWorker},
		Session: session::{Module, Call, Storage, Event, Config<T>},
		Democracy: democracy::{Module, Call, Storage, Config, Event<T>},
		Council: collective::<Instance1>::{Module, Call, Storage, Origin<T>, Event<T>, Config<T>},
		TechnicalCommittee: collective::<Instance2>::{Module, Call, Storage, Origin<T>, Event<T>, Config<T>},
		Elections: elections_phragmen::{Module, Call, Storage, Event<T>},
		TechnicalMembership: membership::<Instance1>::{Module, Call, Storage, Event<T>, Config<T>},
		FinalityTracker: finality_tracker::{Module, Call, Inherent},
		Grandpa: grandpa::{Module, Call, Storage, Config, Event},
		Treasury: treasury::{Module, Call, Storage, Config, Event<T>},
		Contracts: contracts,
		Sudo: sudo,
		ImOnline: im_online::{Module, Call, Storage, Event<T>, ValidateUnsigned, Config<T>},
		Offences: offences::{Module, Call, Storage, Event},
		RandomnessCollectiveFlip: randomness_collective_flip::{Module, Call, Storage},
		Nicks: nicks::{Module, Call, Storage, Event<T>},
	}
);

/// The address format for describing accounts.
pub type Address = <Indices as StaticLookup>::Source;
/// Block header type as expected by this runtime.
pub type Header = generic::Header<BlockNumber, BlakeTwo256>;
/// Block type as expected by this runtime.
pub type Block = generic::Block<Header, UncheckedExtrinsic>;
/// A Block signed with a Justification
pub type SignedBlock = generic::SignedBlock<Block>;
/// BlockId type as expected by this runtime.
pub type BlockId = generic::BlockId<Block>;
/// The SignedExtension to the basic transaction logic.
pub type SignedExtra = (
	system::CheckVersion<Runtime>,
	system::CheckGenesis<Runtime>,
	system::CheckEra<Runtime>,
	system::CheckNonce<Runtime>,
	system::CheckWeight<Runtime>,
	transaction_payment::ChargeTransactionPayment<Runtime>,
	contracts::CheckBlockGasLimit<Runtime>,
);
/// Unchecked extrinsic type as expected by this runtime.
pub type UncheckedExtrinsic = generic::UncheckedExtrinsic<Address, Call, Signature, SignedExtra>;
/// The payload being signed in transactions.
pub type SignedPayload = generic::SignedPayload<Call, SignedExtra>;
/// Extrinsic type that has already been checked.
pub type CheckedExtrinsic = generic::CheckedExtrinsic<AccountId, Call, SignedExtra>;
/// Executive: handles dispatch to the various modules.
pub type Executive = executive::Executive<Runtime, Block, system::ChainContext<Runtime>, Runtime, AllModules>;

impl_runtime_apis! {
	impl client_api::Core<Block> for Runtime {
		fn version() -> RuntimeVersion {
			VERSION
		}

		fn execute_block(block: Block) {
			Executive::execute_block(block)
		}

		fn initialize_block(header: &<Block as BlockT>::Header) {
			Executive::initialize_block(header)
		}
	}

	impl client_api::Metadata<Block> for Runtime {
		fn metadata() -> OpaqueMetadata {
			Runtime::metadata().into()
		}
	}

	impl block_builder_api::BlockBuilder<Block> for Runtime {
		fn apply_extrinsic(extrinsic: <Block as BlockT>::Extrinsic) -> ApplyResult {
			Executive::apply_extrinsic(extrinsic)
		}

		fn finalize_block() -> <Block as BlockT>::Header {
			Executive::finalize_block()
		}

		fn inherent_extrinsics(data: InherentData) -> Vec<<Block as BlockT>::Extrinsic> {
			data.create_extrinsics()
		}

		fn check_inherents(block: Block, data: InherentData) -> CheckInherentsResult {
			data.check_extrinsics(&block)
		}

		fn random_seed() -> <Block as BlockT>::Hash {
			RandomnessCollectiveFlip::random_seed()
		}
	}

	impl client_api::TaggedTransactionQueue<Block> for Runtime {
		fn validate_transaction(tx: <Block as BlockT>::Extrinsic) -> TransactionValidity {
			Executive::validate_transaction(tx)
		}
	}

	impl offchain_primitives::OffchainWorkerApi<Block> for Runtime {
		fn offchain_worker(number: NumberFor<Block>) {
			Executive::offchain_worker(number)
		}
	}

	impl fg_primitives::GrandpaApi<Block> for Runtime {
		fn grandpa_authorities() -> Vec<(GrandpaId, GrandpaWeight)> {
			Grandpa::grandpa_authorities()
		}
	}

	impl babe_primitives::BabeApi<Block> for Runtime {
		fn configuration() -> babe_primitives::BabeConfiguration {
			// The choice of `c` parameter (where `1 - c` represents the
			// probability of a slot being empty), is done in accordance to the
			// slot duration and expected target block time, for safely
			// resisting network delays of maximum two seconds.
			// <https://research.web3.foundation/en/latest/polkadot/BABE/Babe/#6-practical-results>
			babe_primitives::BabeConfiguration {
				slot_duration: Babe::slot_duration(),
				epoch_length: EpochDuration::get(),
				c: PRIMARY_PROBABILITY,
				genesis_authorities: Babe::authorities(),
				randomness: Babe::randomness(),
				secondary_slots: true,
			}
		}
	}

	impl system_rpc_runtime_api::AccountNonceApi<Block, AccountId, Index> for Runtime {
		fn account_nonce(account: AccountId) -> Index {
			System::account_nonce(account)
		}
	}

	impl contracts_rpc_runtime_api::ContractsApi<Block, AccountId, Balance> for Runtime {
		fn call(
			origin: AccountId,
			dest: AccountId,
			value: Balance,
			gas_limit: u64,
			input_data: Vec<u8>,
		) -> ContractExecResult {
			let exec_result = Contracts::bare_call(
				origin,
				dest.into(),
				value,
				gas_limit,
				input_data,
			);
			match exec_result {
				Ok(v) => ContractExecResult::Success {
					status: v.status,
					data: v.data,
				},
				Err(_) => ContractExecResult::Error,
			}
		}
	}

	impl transaction_payment_rpc_runtime_api::TransactionPaymentApi<
		Block,
		Balance,
		UncheckedExtrinsic,
	> for Runtime {
		fn query_info(uxt: UncheckedExtrinsic, len: u32) -> RuntimeDispatchInfo<Balance> {
			TransactionPayment::query_info(uxt, len)
		}
	}

	impl substrate_session::SessionKeys<Block> for Runtime {
		fn generate_session_keys(seed: Option<Vec<u8>>) -> Vec<u8> {
<<<<<<< HEAD
=======
			let seed = seed.as_ref().map(|s| rstd::str::from_utf8(&s)
				.expect("Seed is an utf8 string"));
>>>>>>> 23c19561
			SessionKeys::generate(seed)
		}
	}
}
#[cfg(test)]
mod tests {
	use super::*;
	use system::offchain::SubmitSignedTransaction;

	fn is_submit_signed_transaction<T>(_arg: T) where
		T: SubmitSignedTransaction<
			Runtime,
			Call,
			Extrinsic=UncheckedExtrinsic,
			CreateTransaction=Runtime,
			Signer=ImOnlineId,
		>,
	{}

	#[test]
	fn validate_bounds() {
		let x = SubmitTransaction::default();
		is_submit_signed_transaction(x);
	}
}<|MERGE_RESOLUTION|>--- conflicted
+++ resolved
@@ -678,11 +678,6 @@
 
 	impl substrate_session::SessionKeys<Block> for Runtime {
 		fn generate_session_keys(seed: Option<Vec<u8>>) -> Vec<u8> {
-<<<<<<< HEAD
-=======
-			let seed = seed.as_ref().map(|s| rstd::str::from_utf8(&s)
-				.expect("Seed is an utf8 string"));
->>>>>>> 23c19561
 			SessionKeys::generate(seed)
 		}
 	}
